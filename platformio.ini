; PlatformIO Project Configuration File
;
;   Build options: build flags, source filter
;   Upload options: custom upload port, speed and extra flags
;   Library options: dependencies, extra library storages
;   Advanced options: extra scripting
;
; Please visit documentation for the other options and examples
; https://docs.platformio.org/page/projectconf.html

[platformio]
default_envs = generic_esp32s3_usb
extra_configs =
    platformio_override.ini

[env]
; Make sure to NOT add any spaces in the custom_ci_action property
; (also the position in the file is important)
custom_ci_action = generic_esp32_4mb_no_ota,generic_esp32_8mb,generic_esp32s3,generic_esp32s3_usb

framework = arduino
platform = espressif32@6.8.1

build_flags =
    -DPIOENV=\"$PIOENV\"
    -D_TASK_STD_FUNCTION=1
    -D_TASK_THREAD_SAFE=1
    -DCONFIG_ASYNC_TCP_EVENT_QUEUE_SIZE=128
    -DCONFIG_ASYNC_TCP_QUEUE_SIZE=128
    -DEMC_TASK_STACK_SIZE=6400
    -Wall -Wextra -Wunused -Wmisleading-indentation -Wduplicated-cond -Wlogical-op -Wnull-dereference
;   Have to remove -Werror because of
;   https://github.com/espressif/arduino-esp32/issues/9044 and
;   https://github.com/espressif/arduino-esp32/issues/9045
;    -Werror
    -std=c++17
    -std=gnu++17
build_unflags =
    -std=gnu++11

lib_deps =
    mathieucarbou/ESPAsyncWebServer @ 3.3.1
    bblanchon/ArduinoJson @ 7.2.0
    https://github.com/bertmelis/espMqttClient.git#v1.7.0
    nrf24/RF24 @ 1.4.9
    olikraus/U8g2 @ 2.35.30
    buelowp/sunset @ 1.1.7
<<<<<<< HEAD
    https://github.com/arkhipenko/TaskScheduler#testing
    https://github.com/coryjfowler/MCP_CAN_lib
    plerup/EspSoftwareSerial @ ^8.2.0
=======
    arkhipenko/TaskScheduler @ 3.8.5
>>>>>>> 98f4aedb

extra_scripts =
    pre:pio-scripts/compile_webapp.py
    pre:pio-scripts/auto_firmware_version.py
    pre:pio-scripts/patch_apply.py
    post:pio-scripts/create_factory_bin.py

board_build.partitions = partitions_custom_8mb.csv
board_build.filesystem = littlefs
board_build.embed_files =
    webapp_dist/index.html.gz
    webapp_dist/zones.json.gz
    webapp_dist/favicon.ico
    webapp_dist/favicon.png
    webapp_dist/js/app.js.gz
    webapp_dist/site.webmanifest

custom_patches =

monitor_filters = esp32_exception_decoder, time, log2file, colorize
monitor_speed = 115200
upload_protocol = esptool

; Specify port in platformio_override.ini. Comment out (add ; in front of line) to use auto detection.
; monitor_port = COM4
; upload_port = COM4


[env:generic_esp32_4mb_no_ota]
board = esp32dev
build_flags = ${env.build_flags}
board_build.partitions = partitions_custom_4mb.csv


[env:generic_esp32_8mb]
board = esp32dev
build_flags = ${env.build_flags}


[env:generic_esp32_16mb_psram]
board = esp32dev
board_build.flash_mode = qio
board_build.partitions = partitions_custom_16mb.csv
board_upload.flash_size = 16MB
build_flags = ${env.build_flags}
    -DBOARD_HAS_PSRAM
    -mfix-esp32-psram-cache-issue


[env:generic_esp32c3]
board = esp32-c3-devkitc-02
board_build.partitions = partitions_custom_4mb.csv
custom_patches = ${env.custom_patches}
build_flags = ${env.build_flags}


[env:generic_esp32c3_usb]
board = esp32-c3-devkitc-02
board_build.partitions = partitions_custom_4mb.csv
custom_patches = ${env.custom_patches}
build_flags = ${env.build_flags}
    -DARDUINO_USB_MODE=1
    -DARDUINO_USB_CDC_ON_BOOT=1


[env:generic_esp32s3]
board = esp32-s3-devkitc-1
build_flags = ${env.build_flags}


[env:generic_esp32s3_usb]
board = esp32-s3-devkitc-1
upload_protocol = esp-builtin
build_flags = ${env.build_flags}
    -DARDUINO_USB_MODE=1
    -DARDUINO_USB_CDC_ON_BOOT=1


[env:olimex_esp32_poe]
; https://www.olimex.com/Products/IoT/ESP32/ESP32-POE/open-source-hardware
board = esp32-poe
build_flags = ${env.build_flags}
    -DHOYMILES_PIN_MISO=15
    -DHOYMILES_PIN_MOSI=2
    -DHOYMILES_PIN_SCLK=14
    -DHOYMILES_PIN_IRQ=13
    -DHOYMILES_PIN_CE=16
    -DHOYMILES_PIN_CS=5
    -DOPENDTU_ETHERNET


[env:olimex_esp32_evb]
; https://www.olimex.com/Products/IoT/ESP32/ESP32-EVB/open-source-hardware
board = esp32-evb
board_build.partitions = partitions_custom_4mb.csv
build_flags = ${env.build_flags}
    -DHOYMILES_PIN_MISO=15
    -DHOYMILES_PIN_MOSI=2
    -DHOYMILES_PIN_SCLK=14
    -DHOYMILES_PIN_IRQ=13
    -DHOYMILES_PIN_CE=16
    -DHOYMILES_PIN_CS=17
    -DOPENDTU_ETHERNET


[env:d1_mini_esp32]
board = wemos_d1_mini32
board_build.partitions = partitions_custom_4mb.csv
build_flags =
    ${env.build_flags}
    -DHOYMILES_PIN_MISO=19
    -DHOYMILES_PIN_MOSI=23
    -DHOYMILES_PIN_SCLK=18
    -DHOYMILES_PIN_IRQ=16
    -DHOYMILES_PIN_CE=17
    -DHOYMILES_PIN_CS=5
    -DVICTRON_PIN_TX=21
    -DVICTRON_PIN_RX=22
    -DPYLONTECH_PIN_RX=27
    -DPYLONTECH_PIN_TX=14
    -DHUAWEI_PIN_MISO=12
    -DHUAWEI_PIN_MOSI=13
    -DHUAWEI_PIN_SCLK=26
    -DHUAWEI_PIN_IRQ=25
    -DHUAWEI_PIN_CS=15
    -DHUAWEI_PIN_POWER=33

[env:wt32_eth01]
; http://www.wireless-tag.com/portfolio/wt32-eth01/
board = wt32-eth01
board_build.partitions = partitions_custom_4mb.csv
build_flags = ${env.build_flags}
    -DHOYMILES_PIN_MISO=4
    -DHOYMILES_PIN_MOSI=2
    -DHOYMILES_PIN_SCLK=32
    -DHOYMILES_PIN_IRQ=33
    -DHOYMILES_PIN_CE=14
    -DHOYMILES_PIN_CS=15
    -DOPENDTU_ETHERNET


[env:esp_s3_12k_kit]
; https://www.waveshare.com/wiki/NodeMCU-ESP-S3-12K-Kit
board = esp32-s3-devkitc-1
build_flags = ${env.build_flags}
    -DHOYMILES_PIN_MISO=16
    -DHOYMILES_PIN_MOSI=17
    -DHOYMILES_PIN_SCLK=18
    -DHOYMILES_PIN_IRQ=3
    -DHOYMILES_PIN_CE=4
    -DHOYMILES_PIN_CS=5


[env:lolin32_lite]
; https://www.makershop.de/plattformen/esp8266/wemos-lolin32/
; https://www.az-delivery.de/products/esp32-lolin-lolin32
board = lolin32_lite
board_build.partitions = partitions_custom_4mb.csv
build_flags = ${env.build_flags}
    -DHOYMILES_PIN_MISO=19
    -DHOYMILES_PIN_MOSI=23
    -DHOYMILES_PIN_SCLK=18
    -DHOYMILES_PIN_IRQ=16
    -DHOYMILES_PIN_CE=17
    -DHOYMILES_PIN_CS=5

[env:lolin_s2_mini]
board = lolin_s2_mini
board_build.partitions = partitions_custom_4mb.csv
build_flags = ${env.build_flags}
    -DHOYMILES_PIN_MISO=13
    -DHOYMILES_PIN_MOSI=11
    -DHOYMILES_PIN_SCLK=12
    -DHOYMILES_PIN_CS=10
    -DHOYMILES_PIN_IRQ=4
    -DHOYMILES_PIN_CE=5


[env:opendtufusionv1]
board = esp32-s3-devkitc-1
upload_protocol = esp-builtin
debug_tool = esp-builtin
debug_speed = 12000
build_flags = ${env.build_flags}
    -DHOYMILES_PIN_MISO=48
    -DHOYMILES_PIN_MOSI=35
    -DHOYMILES_PIN_SCLK=36
    -DHOYMILES_PIN_IRQ=47
    -DHOYMILES_PIN_CE=38
    -DHOYMILES_PIN_CS=37
    -DLED0=17
    -DLED1=18
    -DARDUINO_USB_MODE=1

[env:opendtufusionv2]
board = esp32-s3-devkitc-1
upload_protocol = esp-builtin
debug_tool = esp-builtin
debug_speed = 12000
build_flags = ${env.build_flags}
    -DHOYMILES_PIN_MISO=48
    -DHOYMILES_PIN_MOSI=35
    -DHOYMILES_PIN_SCLK=36
    -DHOYMILES_PIN_IRQ=47
    -DHOYMILES_PIN_CE=38
    -DHOYMILES_PIN_CS=37
    -DLED0=17
    -DLED1=18
    -DCMT_CLK=6
    -DCMT_CS=4
    -DCMT_FCS=21
    -DCMT_GPIO2=3
    -DCMT_GPIO3=8
    -DCMT_SDIO=5
    -DARDUINO_USB_MODE=1
    -DARDUINO_USB_CDC_ON_BOOT=1<|MERGE_RESOLUTION|>--- conflicted
+++ resolved
@@ -45,13 +45,9 @@
     nrf24/RF24 @ 1.4.9
     olikraus/U8g2 @ 2.35.30
     buelowp/sunset @ 1.1.7
-<<<<<<< HEAD
-    https://github.com/arkhipenko/TaskScheduler#testing
+    arkhipenko/TaskScheduler @ 3.8.5
     https://github.com/coryjfowler/MCP_CAN_lib
     plerup/EspSoftwareSerial @ ^8.2.0
-=======
-    arkhipenko/TaskScheduler @ 3.8.5
->>>>>>> 98f4aedb
 
 extra_scripts =
     pre:pio-scripts/compile_webapp.py
