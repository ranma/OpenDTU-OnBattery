--- conflicted
+++ resolved
@@ -83,7 +83,13 @@
     return sizeof(byteAssignment) / sizeof(byteAssignment[0]);
 }
 
-<<<<<<< HEAD
+bool HMS_4CH::supportsPowerDistributionLogic()
+{
+    // This feature was added in inverter firmware version 01.01.12 and
+    // will limit the AC output instead of limiting the DC inputs.
+    return DevInfo()->getFwBuildVersion() >= 10112U;
+}
+
 const channelMetaData_t* HMS_4CH::getChannelMetaData() const
 {
     return channelMetaData;
@@ -92,17 +98,4 @@
 uint8_t HMS_4CH::getChannelMetaDataSize() const
 {
     return sizeof(channelMetaData) / sizeof(channelMetaData[0]);
-}
-
-=======
->>>>>>> 5510c9ff
-bool HMS_4CH::supportsPowerDistributionLogic()
-{
-    // This feature was added in inverter firmware version 01.01.12 and
-    // will limit the AC output instead of limiting the DC inputs.
-    return DevInfo()->getFwBuildVersion() >= 10112U;
-<<<<<<< HEAD
-};
-=======
-}
->>>>>>> 5510c9ff
+}