--- conflicted
+++ resolved
@@ -16,11 +16,7 @@
     bool sendRestartControlRequest();
     bool resendPowerControlRequest();
     bool sendGridOnProFileParaRequest();
-<<<<<<< HEAD
-    bool supportsPowerDistributionLogic() override { return false; };
-=======
     bool supportsPowerDistributionLogic() override;
->>>>>>> 5510c9ff
 
 private:
     uint8_t _lastAlarmLogCnt = 0;
