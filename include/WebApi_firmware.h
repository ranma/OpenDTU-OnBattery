--- conflicted
+++ resolved
@@ -13,11 +13,5 @@
 
     void onFirmwareUpdateFinish(AsyncWebServerRequest* request);
     void onFirmwareUpdateUpload(AsyncWebServerRequest* request, String filename, size_t index, uint8_t* data, size_t len, bool final);
-<<<<<<< HEAD
     void onFirmwareStatus(AsyncWebServerRequest* request);
-
-    Task _rebootTask;
-    void rebootTaskCb();
-=======
->>>>>>> d6a5fef4
 };