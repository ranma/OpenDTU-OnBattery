--- conflicted
+++ resolved
@@ -1,11 +1,7 @@
 // SPDX-License-Identifier: GPL-2.0-or-later
 #pragma once
 
-<<<<<<< HEAD
 #include "WebApi_battery.h"
-#include "WebApi_config.h"
-=======
->>>>>>> 3dc70ab4
 #include "WebApi_device.h"
 #include "WebApi_devinfo.h"
 #include "WebApi_dtu.h"
@@ -59,11 +55,7 @@
 private:
     AsyncWebServer _server;
 
-<<<<<<< HEAD
     WebApiBatteryClass _webApiBattery;
-    WebApiConfigClass _webApiConfig;
-=======
->>>>>>> 3dc70ab4
     WebApiDeviceClass _webApiDevice;
     WebApiDevInfoClass _webApiDevInfo;
     WebApiDtuClass _webApiDtu;
