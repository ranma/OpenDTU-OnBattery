// SPDX-License-Identifier: GPL-2.0-or-later
#pragma once

#include "PinMapping.h"
#include <cstdint>
<<<<<<< HEAD
#include <ArduinoJson.h>
=======
#include <TaskSchedulerDeclarations.h>
#include <mutex>
#include <condition_variable>
>>>>>>> 3dc70ab4

#define CONFIG_FILENAME "/config.json"
#define CONFIG_VERSION 0x00011d00 // 0.1.29 // make sure to clean all after change

#define WIFI_MAX_SSID_STRLEN 32
#define WIFI_MAX_PASSWORD_STRLEN 64
#define WIFI_MAX_HOSTNAME_STRLEN 31

#define SYSLOG_MAX_HOSTNAME_STRLEN 128

#define NTP_MAX_SERVER_STRLEN 31
#define NTP_MAX_TIMEZONE_STRLEN 50
#define NTP_MAX_TIMEZONEDESCR_STRLEN 50

#define MQTT_MAX_HOSTNAME_STRLEN 128
#define MQTT_MAX_CLIENTID_STRLEN 64
#define MQTT_MAX_USERNAME_STRLEN 64
#define MQTT_MAX_PASSWORD_STRLEN 64
#define MQTT_MAX_TOPIC_STRLEN 256
#define MQTT_MAX_LWTVALUE_STRLEN 20
#define MQTT_MAX_CERT_STRLEN 2560

#define INV_MAX_NAME_STRLEN 31
#define INV_MAX_COUNT 10
#define INV_MAX_CHAN_COUNT 6

#define CHAN_MAX_NAME_STRLEN 31

#define DEV_MAX_MAPPING_NAME_STRLEN 63
#define LOCALE_STRLEN 2

#define HTTP_REQUEST_MAX_URL_STRLEN 1024
#define HTTP_REQUEST_MAX_USERNAME_STRLEN 64
#define HTTP_REQUEST_MAX_PASSWORD_STRLEN 64
#define HTTP_REQUEST_MAX_HEADER_KEY_STRLEN 64
#define HTTP_REQUEST_MAX_HEADER_VALUE_STRLEN 256

#define POWERMETER_MQTT_MAX_VALUES 3
#define POWERMETER_HTTP_JSON_MAX_VALUES 3
#define POWERMETER_HTTP_JSON_MAX_PATH_STRLEN 256
#define BATTERY_JSON_MAX_PATH_STRLEN 128

struct CHANNEL_CONFIG_T {
    uint16_t MaxChannelPower;
    char Name[CHAN_MAX_NAME_STRLEN];
    float YieldTotalOffset;
};

struct INVERTER_CONFIG_T {
    uint64_t Serial;
    char Name[INV_MAX_NAME_STRLEN + 1];
    uint8_t Order;
    bool Poll_Enable;
    bool Poll_Enable_Night;
    bool Command_Enable;
    bool Command_Enable_Night;
    uint8_t ReachableThreshold;
    bool ZeroRuntimeDataIfUnrechable;
    bool ZeroYieldDayOnMidnight;
    bool ClearEventlogOnMidnight;
    bool YieldDayCorrection;
    CHANNEL_CONFIG_T channel[INV_MAX_CHAN_COUNT];
};

struct HTTP_REQUEST_CONFIG_T {
    char Url[HTTP_REQUEST_MAX_URL_STRLEN + 1];

    enum Auth { None, Basic, Digest };
    Auth AuthType;

    char Username[HTTP_REQUEST_MAX_USERNAME_STRLEN + 1];
    char Password[HTTP_REQUEST_MAX_PASSWORD_STRLEN + 1];
    char HeaderKey[HTTP_REQUEST_MAX_HEADER_KEY_STRLEN + 1];
    char HeaderValue[HTTP_REQUEST_MAX_HEADER_VALUE_STRLEN + 1];
    uint16_t Timeout;
};
using HttpRequestConfig = struct HTTP_REQUEST_CONFIG_T;

struct POWERMETER_MQTT_VALUE_T {
    char Topic[MQTT_MAX_TOPIC_STRLEN + 1];
    char JsonPath[POWERMETER_HTTP_JSON_MAX_PATH_STRLEN + 1];

    enum Unit { Watts = 0, MilliWatts = 1, KiloWatts = 2 };
    Unit PowerUnit;

    bool SignInverted;
};
using PowerMeterMqttValue = struct POWERMETER_MQTT_VALUE_T;

struct POWERMETER_MQTT_CONFIG_T {
    PowerMeterMqttValue Values[POWERMETER_MQTT_MAX_VALUES];
};
using PowerMeterMqttConfig = struct POWERMETER_MQTT_CONFIG_T;

struct POWERMETER_SERIAL_SDM_CONFIG_T {
    uint32_t Address;
    uint32_t PollingInterval;
};
using PowerMeterSerialSdmConfig = struct POWERMETER_SERIAL_SDM_CONFIG_T;

struct POWERMETER_HTTP_JSON_VALUE_T {
    HttpRequestConfig HttpRequest;
    bool Enabled;
    char JsonPath[POWERMETER_HTTP_JSON_MAX_PATH_STRLEN + 1];

    enum Unit { Watts = 0, MilliWatts = 1, KiloWatts = 2 };
    Unit PowerUnit;

    bool SignInverted;
};
using PowerMeterHttpJsonValue = struct POWERMETER_HTTP_JSON_VALUE_T;

struct POWERMETER_HTTP_JSON_CONFIG_T {
    uint32_t PollingInterval;
    bool IndividualRequests;
    PowerMeterHttpJsonValue Values[POWERMETER_HTTP_JSON_MAX_VALUES];
};
using PowerMeterHttpJsonConfig = struct POWERMETER_HTTP_JSON_CONFIG_T;

struct POWERMETER_HTTP_SML_CONFIG_T {
    uint32_t PollingInterval;
    HttpRequestConfig HttpRequest;
};
using PowerMeterHttpSmlConfig = struct POWERMETER_HTTP_SML_CONFIG_T;

enum BatteryVoltageUnit { Volts = 0, DeciVolts = 1, CentiVolts = 2, MilliVolts = 3 };

enum BatteryAmperageUnit { Amps = 0, MilliAmps = 1 };

struct BATTERY_CONFIG_T {
    bool Enabled;
    bool VerboseLogging;
    uint8_t Provider;
    uint8_t JkBmsInterface;
    uint8_t JkBmsPollingInterval;
    char MqttSocTopic[MQTT_MAX_TOPIC_STRLEN + 1];
    char MqttSocJsonPath[BATTERY_JSON_MAX_PATH_STRLEN + 1];
    char MqttVoltageTopic[MQTT_MAX_TOPIC_STRLEN + 1];
    char MqttVoltageJsonPath[BATTERY_JSON_MAX_PATH_STRLEN + 1];
    BatteryVoltageUnit MqttVoltageUnit;
    bool EnableDischargeCurrentLimit;
    float DischargeCurrentLimit;
    float DischargeCurrentLimitBelowSoc;
    float DischargeCurrentLimitBelowVoltage;
    bool UseBatteryReportedDischargeCurrentLimit;
    char MqttDischargeCurrentTopic[MQTT_MAX_TOPIC_STRLEN + 1];
    char MqttDischargeCurrentJsonPath[BATTERY_JSON_MAX_PATH_STRLEN + 1];
    BatteryAmperageUnit MqttAmperageUnit;
};
using BatteryConfig = struct BATTERY_CONFIG_T;

struct CONFIG_T {
    struct {
        uint32_t Version;
        uint32_t SaveCount;
    } Cfg;

    struct {
        char Ssid[WIFI_MAX_SSID_STRLEN + 1];
        char Password[WIFI_MAX_PASSWORD_STRLEN + 1];
        uint8_t Ip[4];
        uint8_t Netmask[4];
        uint8_t Gateway[4];
        uint8_t Dns1[4];
        uint8_t Dns2[4];
        bool Dhcp;
        char Hostname[WIFI_MAX_HOSTNAME_STRLEN + 1];
        uint32_t ApTimeout;
    } WiFi;

    struct {
        bool Enabled;
    } Mdns;

    struct {
        bool Enabled;
        char Hostname[SYSLOG_MAX_HOSTNAME_STRLEN + 1];
        uint16_t Port;
    } Syslog;

    struct {
        char Server[NTP_MAX_SERVER_STRLEN + 1];
        char Timezone[NTP_MAX_TIMEZONE_STRLEN + 1];
        char TimezoneDescr[NTP_MAX_TIMEZONEDESCR_STRLEN + 1];
        double Longitude;
        double Latitude;
        uint8_t SunsetType;
    } Ntp;

    struct {
        bool Enabled;
        char Hostname[MQTT_MAX_HOSTNAME_STRLEN + 1];
        bool VerboseLogging;
        uint32_t Port;
        char ClientId[MQTT_MAX_CLIENTID_STRLEN + 1];
        char Username[MQTT_MAX_USERNAME_STRLEN + 1];
        char Password[MQTT_MAX_PASSWORD_STRLEN + 1];
        char Topic[MQTT_MAX_TOPIC_STRLEN + 1];
        bool Retain;
        uint32_t PublishInterval;
        bool CleanSession;

        struct {
            char Topic[MQTT_MAX_TOPIC_STRLEN + 1];
            char Value_Online[MQTT_MAX_LWTVALUE_STRLEN + 1];
            char Value_Offline[MQTT_MAX_LWTVALUE_STRLEN + 1];
            uint8_t Qos;
        } Lwt;

        struct {
            bool Enabled;
            bool Retain;
            char Topic[MQTT_MAX_TOPIC_STRLEN + 1];
            bool IndividualPanels;
            bool Expire;
        } Hass;

        struct {
            bool Enabled;
            char RootCaCert[MQTT_MAX_CERT_STRLEN + 1];
            bool CertLogin;
            char ClientCert[MQTT_MAX_CERT_STRLEN + 1];
            char ClientKey[MQTT_MAX_CERT_STRLEN + 1];
        } Tls;
    } Mqtt;

    struct {
        uint64_t Serial;
        uint32_t PollInterval;
        struct {
            uint8_t PaLevel;
        } Nrf;
        struct {
            int8_t PaLevel;
            uint32_t Frequency;
            uint8_t CountryMode;
        } Cmt;
        bool VerboseLogging;
    } Dtu;

    struct {
        char Password[WIFI_MAX_PASSWORD_STRLEN + 1];
        bool AllowReadonly;
    } Security;

    struct {
        bool PowerSafe;
        bool ScreenSaver;
        uint8_t Rotation;
        uint8_t Contrast;
        char Locale[LOCALE_STRLEN + 1];
        struct {
            uint32_t Duration;
            uint8_t Mode;
        } Diagram;
    } Display;

    struct {
        uint8_t Brightness;
    } Led_Single[PINMAPPING_LED_COUNT];

    struct {
        bool Enabled;
        bool VerboseLogging;
        bool UpdatesOnly;
    } Vedirect;

    struct PowerMeterConfig {
        bool Enabled;
        bool VerboseLogging;
        uint32_t Source;
        PowerMeterMqttConfig Mqtt;
        PowerMeterSerialSdmConfig SerialSdm;
        PowerMeterHttpJsonConfig HttpJson;
        PowerMeterHttpSmlConfig HttpSml;
    } PowerMeter;

    struct {
        bool Enabled;
        bool VerboseLogging;
        bool SolarPassThroughEnabled;
        uint8_t SolarPassThroughLosses;
        bool BatteryAlwaysUseAtNight;
        uint32_t Interval;
        bool IsInverterBehindPowerMeter;
        bool IsInverterSolarPowered;
        bool UseOverscalingToCompensateShading;
        uint64_t InverterId;
        uint8_t InverterChannelId;
        int32_t TargetPowerConsumption;
        int32_t TargetPowerConsumptionHysteresis;
        int32_t LowerPowerLimit;
        int32_t BaseLoadLimit;
        int32_t UpperPowerLimit;
        bool IgnoreSoc;
        uint32_t BatterySocStartThreshold;
        uint32_t BatterySocStopThreshold;
        float VoltageStartThreshold;
        float VoltageStopThreshold;
        float VoltageLoadCorrectionFactor;
        int8_t RestartHour;
        uint32_t FullSolarPassThroughSoc;
        float FullSolarPassThroughStartVoltage;
        float FullSolarPassThroughStopVoltage;
    } PowerLimiter;

    BatteryConfig Battery;

    struct {
        bool Enabled;
        bool VerboseLogging;
        uint32_t CAN_Controller_Frequency;
        bool Auto_Power_Enabled;
        bool Auto_Power_BatterySoC_Limits_Enabled;
        bool Emergency_Charge_Enabled;
        float Auto_Power_Voltage_Limit;
        float Auto_Power_Enable_Voltage_Limit;
        float Auto_Power_Lower_Power_Limit;
        float Auto_Power_Upper_Power_Limit;
        uint8_t Auto_Power_Stop_BatterySoC_Threshold;
        float Auto_Power_Target_Power_Consumption;
    } Huawei;


    INVERTER_CONFIG_T Inverter[INV_MAX_COUNT];
    char Dev_PinMapping[DEV_MAX_MAPPING_NAME_STRLEN + 1];
};

class ConfigurationClass {
public:
    void init(Scheduler& scheduler);
    bool read();
    bool write();
    void migrate();
    CONFIG_T const& get();

    class WriteGuard {
    public:
        WriteGuard();
        CONFIG_T& getConfig();
        ~WriteGuard();

    private:
        std::unique_lock<std::mutex> _lock;
    };

    WriteGuard getWriteGuard();

    INVERTER_CONFIG_T* getFreeInverterSlot();
    INVERTER_CONFIG_T* getInverterConfig(const uint64_t serial);
    void deleteInverterById(const uint8_t id);

<<<<<<< HEAD
    static void serializeHttpRequestConfig(HttpRequestConfig const& source, JsonObject& target);
    static void serializePowerMeterMqttConfig(PowerMeterMqttConfig const& source, JsonObject& target);
    static void serializePowerMeterSerialSdmConfig(PowerMeterSerialSdmConfig const& source, JsonObject& target);
    static void serializePowerMeterHttpJsonConfig(PowerMeterHttpJsonConfig const& source, JsonObject& target);
    static void serializePowerMeterHttpSmlConfig(PowerMeterHttpSmlConfig const& source, JsonObject& target);
    static void serializeBatteryConfig(BatteryConfig const& source, JsonObject& target);

    static void deserializeHttpRequestConfig(JsonObject const& source, HttpRequestConfig& target);
    static void deserializePowerMeterMqttConfig(JsonObject const& source, PowerMeterMqttConfig& target);
    static void deserializePowerMeterSerialSdmConfig(JsonObject const& source, PowerMeterSerialSdmConfig& target);
    static void deserializePowerMeterHttpJsonConfig(JsonObject const& source, PowerMeterHttpJsonConfig& target);
    static void deserializePowerMeterHttpSmlConfig(JsonObject const& source, PowerMeterHttpSmlConfig& target);
    static void deserializeBatteryConfig(JsonObject const& source, BatteryConfig& target);
=======
private:
    void loop();

    Task _loopTask;
>>>>>>> 3dc70ab4
};

extern ConfigurationClass Configuration;<|MERGE_RESOLUTION|>--- conflicted
+++ resolved
@@ -3,13 +3,10 @@
 
 #include "PinMapping.h"
 #include <cstdint>
-<<<<<<< HEAD
 #include <ArduinoJson.h>
-=======
 #include <TaskSchedulerDeclarations.h>
 #include <mutex>
 #include <condition_variable>
->>>>>>> 3dc70ab4
 
 #define CONFIG_FILENAME "/config.json"
 #define CONFIG_VERSION 0x00011d00 // 0.1.29 // make sure to clean all after change
@@ -362,7 +359,6 @@
     INVERTER_CONFIG_T* getInverterConfig(const uint64_t serial);
     void deleteInverterById(const uint8_t id);
 
-<<<<<<< HEAD
     static void serializeHttpRequestConfig(HttpRequestConfig const& source, JsonObject& target);
     static void serializePowerMeterMqttConfig(PowerMeterMqttConfig const& source, JsonObject& target);
     static void serializePowerMeterSerialSdmConfig(PowerMeterSerialSdmConfig const& source, JsonObject& target);
@@ -376,12 +372,11 @@
     static void deserializePowerMeterHttpJsonConfig(JsonObject const& source, PowerMeterHttpJsonConfig& target);
     static void deserializePowerMeterHttpSmlConfig(JsonObject const& source, PowerMeterHttpSmlConfig& target);
     static void deserializeBatteryConfig(JsonObject const& source, BatteryConfig& target);
-=======
+
 private:
     void loop();
 
     Task _loopTask;
->>>>>>> 3dc70ab4
 };
 
 extern ConfigurationClass Configuration;