// SPDX-License-Identifier: GPL-2.0-or-later
#pragma once

#include "PinMapping.h"
#include <cstdint>

#define CONFIG_FILENAME "/config.json"
#define CONFIG_VERSION 0x00011c00 // 0.1.28 // make sure to clean all after change

#define WIFI_MAX_SSID_STRLEN 32
#define WIFI_MAX_PASSWORD_STRLEN 64
#define WIFI_MAX_HOSTNAME_STRLEN 31

#define NTP_MAX_SERVER_STRLEN 31
#define NTP_MAX_TIMEZONE_STRLEN 50
#define NTP_MAX_TIMEZONEDESCR_STRLEN 50

#define MQTT_MAX_HOSTNAME_STRLEN 128
#define MQTT_MAX_USERNAME_STRLEN 64
#define MQTT_MAX_PASSWORD_STRLEN 64
#define MQTT_MAX_TOPIC_STRLEN 256
#define MQTT_MAX_LWTVALUE_STRLEN 20
#define MQTT_MAX_CERT_STRLEN 2560

#define INV_MAX_NAME_STRLEN 31
#define INV_MAX_COUNT 10
#define INV_MAX_CHAN_COUNT 6

#define CHAN_MAX_NAME_STRLEN 31

#define DEV_MAX_MAPPING_NAME_STRLEN 63

<<<<<<< HEAD
#define POWERMETER_MAX_PHASES 3
#define POWERMETER_MAX_HTTP_URL_STRLEN 1024
#define POWERMETER_MAX_USERNAME_STRLEN 64
#define POWERMETER_MAX_PASSWORD_STRLEN 64
#define POWERMETER_MAX_HTTP_HEADER_KEY_STRLEN 64
#define POWERMETER_MAX_HTTP_HEADER_VALUE_STRLEN 256
#define POWERMETER_MAX_HTTP_JSON_PATH_STRLEN 256
#define POWERMETER_HTTP_TIMEOUT 1000

#define JSON_BUFFER_SIZE 15360

=======
>>>>>>> d0981934
struct CHANNEL_CONFIG_T {
    uint16_t MaxChannelPower;
    char Name[CHAN_MAX_NAME_STRLEN];
    float YieldTotalOffset;
};

struct INVERTER_CONFIG_T {
    uint64_t Serial;
    char Name[INV_MAX_NAME_STRLEN + 1];
    uint8_t Order;
    bool Poll_Enable;
    bool Poll_Enable_Night;
    bool Command_Enable;
    bool Command_Enable_Night;
    uint8_t ReachableThreshold;
    bool ZeroRuntimeDataIfUnrechable;
    bool ZeroYieldDayOnMidnight;
    bool YieldDayCorrection;
    CHANNEL_CONFIG_T channel[INV_MAX_CHAN_COUNT];
};

struct POWERMETER_HTTP_PHASE_CONFIG_T {
    enum Auth { None, Basic, Digest };
    enum Unit { Watts = 0, MilliWatts = 1, KiloWatts = 2 };
    bool Enabled;
    char Url[POWERMETER_MAX_HTTP_URL_STRLEN + 1];
    Auth AuthType;
    char Username[POWERMETER_MAX_USERNAME_STRLEN +1];
    char Password[POWERMETER_MAX_USERNAME_STRLEN +1];
    char HeaderKey[POWERMETER_MAX_HTTP_HEADER_KEY_STRLEN + 1];
    char HeaderValue[POWERMETER_MAX_HTTP_HEADER_VALUE_STRLEN + 1];
    uint16_t Timeout;
    char JsonPath[POWERMETER_MAX_HTTP_JSON_PATH_STRLEN + 1];
    Unit PowerUnit;
    bool SignInverted;
};
using PowerMeterHttpConfig = struct POWERMETER_HTTP_PHASE_CONFIG_T;

struct CONFIG_T {
    struct {
        uint32_t Version;
        uint32_t SaveCount;
    } Cfg;

    struct {
        char Ssid[WIFI_MAX_SSID_STRLEN + 1];
        char Password[WIFI_MAX_PASSWORD_STRLEN + 1];
        uint8_t Ip[4];
        uint8_t Netmask[4];
        uint8_t Gateway[4];
        uint8_t Dns1[4];
        uint8_t Dns2[4];
        bool Dhcp;
        char Hostname[WIFI_MAX_HOSTNAME_STRLEN + 1];
        uint32_t ApTimeout;
    } WiFi;

    struct {
        bool Enabled;
    } Mdns;

    struct {
        char Server[NTP_MAX_SERVER_STRLEN + 1];
        char Timezone[NTP_MAX_TIMEZONE_STRLEN + 1];
        char TimezoneDescr[NTP_MAX_TIMEZONEDESCR_STRLEN + 1];
        double Longitude;
        double Latitude;
        uint8_t SunsetType;
    } Ntp;

    struct {
        bool Enabled;
        char Hostname[MQTT_MAX_HOSTNAME_STRLEN + 1];
        bool VerboseLogging;
        uint32_t Port;
        char Username[MQTT_MAX_USERNAME_STRLEN + 1];
        char Password[MQTT_MAX_PASSWORD_STRLEN + 1];
        char Topic[MQTT_MAX_TOPIC_STRLEN + 1];
        bool Retain;
        uint32_t PublishInterval;
        bool CleanSession;

        struct {
            char Topic[MQTT_MAX_TOPIC_STRLEN + 1];
            char Value_Online[MQTT_MAX_LWTVALUE_STRLEN + 1];
            char Value_Offline[MQTT_MAX_LWTVALUE_STRLEN + 1];
            uint8_t Qos;
        } Lwt;

        struct {
            bool Enabled;
            bool Retain;
            char Topic[MQTT_MAX_TOPIC_STRLEN + 1];
            bool IndividualPanels;
            bool Expire;
        } Hass;

        struct {
            bool Enabled;
            char RootCaCert[MQTT_MAX_CERT_STRLEN + 1];
            bool CertLogin;
            char ClientCert[MQTT_MAX_CERT_STRLEN + 1];
            char ClientKey[MQTT_MAX_CERT_STRLEN + 1];
        } Tls;
    } Mqtt;

    struct {
        uint64_t Serial;
        uint32_t PollInterval;
        struct {
            uint8_t PaLevel;
        } Nrf;
        struct {
            int8_t PaLevel;
            uint32_t Frequency;
            uint8_t CountryMode;
        } Cmt;
        bool VerboseLogging;
    } Dtu;

    struct {
        char Password[WIFI_MAX_PASSWORD_STRLEN + 1];
        bool AllowReadonly;
    } Security;

    struct {
        bool PowerSafe;
        bool ScreenSaver;
        uint8_t Rotation;
        uint8_t Contrast;
        uint8_t Language;
        struct {
            uint32_t Duration;
            uint8_t Mode;
        } Diagram;
    } Display;

    struct {
        uint8_t Brightness;
    } Led_Single[PINMAPPING_LED_COUNT];

    struct {
        bool Enabled;
        bool VerboseLogging;
        bool UpdatesOnly;
    } Vedirect;

    struct {
        bool Enabled;
        bool VerboseLogging;
        uint32_t Interval;
        uint32_t Source;
        char MqttTopicPowerMeter1[MQTT_MAX_TOPIC_STRLEN + 1];
        char MqttTopicPowerMeter2[MQTT_MAX_TOPIC_STRLEN + 1];
        char MqttTopicPowerMeter3[MQTT_MAX_TOPIC_STRLEN + 1];
        uint32_t SdmBaudrate;
        uint32_t SdmAddress;
        uint32_t HttpInterval;
        bool HttpIndividualRequests;
        PowerMeterHttpConfig Http_Phase[POWERMETER_MAX_PHASES];
    } PowerMeter;

    struct {
        bool Enabled;
        bool VerboseLogging;
        bool SolarPassThroughEnabled;
        uint8_t SolarPassThroughLosses;
        bool BatteryAlwaysUseAtNight;
        uint32_t Interval;
        bool IsInverterBehindPowerMeter;
        bool IsInverterSolarPowered;
        uint64_t InverterId;
        uint8_t InverterChannelId;
        int32_t TargetPowerConsumption;
        int32_t TargetPowerConsumptionHysteresis;
        int32_t LowerPowerLimit;
        int32_t BaseLoadLimit;
        int32_t UpperPowerLimit;
        bool IgnoreSoc;
        uint32_t BatterySocStartThreshold;
        uint32_t BatterySocStopThreshold;
        float VoltageStartThreshold;
        float VoltageStopThreshold;
        float VoltageLoadCorrectionFactor;
        int8_t RestartHour;
        uint32_t FullSolarPassThroughSoc;
        float FullSolarPassThroughStartVoltage;
        float FullSolarPassThroughStopVoltage;
    } PowerLimiter;

    struct {
        bool Enabled;
        bool VerboseLogging;
        uint8_t Provider;
        uint8_t JkBmsInterface;
        uint8_t JkBmsPollingInterval;
        char MqttSocTopic[MQTT_MAX_TOPIC_STRLEN + 1];
        char MqttVoltageTopic[MQTT_MAX_TOPIC_STRLEN + 1];
    } Battery;

    struct {
        bool Enabled;
        bool VerboseLogging;
        uint32_t CAN_Controller_Frequency;
        bool Auto_Power_Enabled;
        bool Auto_Power_BatterySoC_Limits_Enabled;
        bool Emergency_Charge_Enabled;
        float Auto_Power_Voltage_Limit;
        float Auto_Power_Enable_Voltage_Limit;
        float Auto_Power_Lower_Power_Limit;
        float Auto_Power_Upper_Power_Limit;
        uint8_t Auto_Power_Stop_BatterySoC_Threshold;
    } Huawei;


    INVERTER_CONFIG_T Inverter[INV_MAX_COUNT];
    char Dev_PinMapping[DEV_MAX_MAPPING_NAME_STRLEN + 1];
};

class ConfigurationClass {
public:
    void init();
    bool read();
    bool write();
    void migrate();
    CONFIG_T& get();

    INVERTER_CONFIG_T* getFreeInverterSlot();
    INVERTER_CONFIG_T* getInverterConfig(const uint64_t serial);
    void deleteInverterById(const uint8_t id);
};

extern ConfigurationClass Configuration;<|MERGE_RESOLUTION|>--- conflicted
+++ resolved
@@ -30,7 +30,6 @@
 
 #define DEV_MAX_MAPPING_NAME_STRLEN 63
 
-<<<<<<< HEAD
 #define POWERMETER_MAX_PHASES 3
 #define POWERMETER_MAX_HTTP_URL_STRLEN 1024
 #define POWERMETER_MAX_USERNAME_STRLEN 64
@@ -40,10 +39,6 @@
 #define POWERMETER_MAX_HTTP_JSON_PATH_STRLEN 256
 #define POWERMETER_HTTP_TIMEOUT 1000
 
-#define JSON_BUFFER_SIZE 15360
-
-=======
->>>>>>> d0981934
 struct CHANNEL_CONFIG_T {
     uint16_t MaxChannelPower;
     char Name[CHAN_MAX_NAME_STRLEN];
