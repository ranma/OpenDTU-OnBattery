<<<<<<< HEAD
// SPDX-License-Identifier: GPL-2.0-or-later
#pragma once

#include <AsyncWebSocket.h>
#include <TaskSchedulerDeclarations.h>
#include <Print.h>
#include <freertos/task.h>
#include <mutex>
#include <vector>
#include <unordered_map>
#include <queue>

class MessageOutputClass : public Print {
public:
    void init(Scheduler& scheduler);
    size_t write(uint8_t c) override;
    size_t write(const uint8_t* buffer, size_t size) override;
    void register_ws_output(AsyncWebSocket* output);

private:
    void loop();

    Task _loopTask;

    using message_t = std::vector<uint8_t>;

    // we keep a buffer for every task and only write complete lines to the
    // serial output and then move them to be pushed through the websocket.
    // this way we prevent mangling of messages from different contexts.
    std::unordered_map<TaskHandle_t, message_t> _task_messages;
    std::queue<message_t> _lines;

    AsyncWebSocket* _ws = nullptr;

    std::mutex _msgLock;

    void serialWrite(message_t const& m);
};

=======
// SPDX-License-Identifier: GPL-2.0-or-later
#pragma once

#include <AsyncWebSocket.h>
#include <HardwareSerial.h>
#include <Stream.h>
#include <TaskSchedulerDeclarations.h>
#include <mutex>

#define BUFFER_SIZE 500

class MessageOutputClass : public Print {
public:
    MessageOutputClass();
    void init(Scheduler& scheduler);
    size_t write(uint8_t c) override;
    size_t write(const uint8_t* buffer, size_t size) override;
    void register_ws_output(AsyncWebSocket* output);

private:
    void loop();

    Task _loopTask;

    AsyncWebSocket* _ws = nullptr;
    char _buffer[BUFFER_SIZE];
    uint16_t _buff_pos = 0;
    uint32_t _lastSend = 0;
    bool _forceSend = false;

    std::mutex _msgLock;
};

>>>>>>> a5cc0a42
extern MessageOutputClass MessageOutput;<|MERGE_RESOLUTION|>--- conflicted
+++ resolved
@@ -1,76 +1,41 @@
-<<<<<<< HEAD
-// SPDX-License-Identifier: GPL-2.0-or-later
-#pragma once
-
-#include <AsyncWebSocket.h>
-#include <TaskSchedulerDeclarations.h>
-#include <Print.h>
-#include <freertos/task.h>
-#include <mutex>
-#include <vector>
-#include <unordered_map>
-#include <queue>
-
-class MessageOutputClass : public Print {
-public:
-    void init(Scheduler& scheduler);
-    size_t write(uint8_t c) override;
-    size_t write(const uint8_t* buffer, size_t size) override;
-    void register_ws_output(AsyncWebSocket* output);
-
-private:
-    void loop();
-
-    Task _loopTask;
-
-    using message_t = std::vector<uint8_t>;
-
-    // we keep a buffer for every task and only write complete lines to the
-    // serial output and then move them to be pushed through the websocket.
-    // this way we prevent mangling of messages from different contexts.
-    std::unordered_map<TaskHandle_t, message_t> _task_messages;
-    std::queue<message_t> _lines;
-
-    AsyncWebSocket* _ws = nullptr;
-
-    std::mutex _msgLock;
-
-    void serialWrite(message_t const& m);
-};
-
-=======
-// SPDX-License-Identifier: GPL-2.0-or-later
-#pragma once
-
-#include <AsyncWebSocket.h>
-#include <HardwareSerial.h>
-#include <Stream.h>
-#include <TaskSchedulerDeclarations.h>
-#include <mutex>
-
-#define BUFFER_SIZE 500
-
-class MessageOutputClass : public Print {
-public:
-    MessageOutputClass();
-    void init(Scheduler& scheduler);
-    size_t write(uint8_t c) override;
-    size_t write(const uint8_t* buffer, size_t size) override;
-    void register_ws_output(AsyncWebSocket* output);
-
-private:
-    void loop();
-
-    Task _loopTask;
-
-    AsyncWebSocket* _ws = nullptr;
-    char _buffer[BUFFER_SIZE];
-    uint16_t _buff_pos = 0;
-    uint32_t _lastSend = 0;
-    bool _forceSend = false;
-
-    std::mutex _msgLock;
-};
-
->>>>>>> a5cc0a42
-extern MessageOutputClass MessageOutput;+// SPDX-License-Identifier: GPL-2.0-or-later
+#pragma once
+
+#include <AsyncWebSocket.h>
+#include <TaskSchedulerDeclarations.h>
+#include <Print.h>
+#include <freertos/task.h>
+#include <mutex>
+#include <vector>
+#include <unordered_map>
+#include <queue>
+
+class MessageOutputClass : public Print {
+public:
+    MessageOutputClass();
+    void init(Scheduler& scheduler);
+    size_t write(uint8_t c) override;
+    size_t write(const uint8_t* buffer, size_t size) override;
+    void register_ws_output(AsyncWebSocket* output);
+
+private:
+    void loop();
+
+    Task _loopTask;
+
+    using message_t = std::vector<uint8_t>;
+
+    // we keep a buffer for every task and only write complete lines to the
+    // serial output and then move them to be pushed through the websocket.
+    // this way we prevent mangling of messages from different contexts.
+    std::unordered_map<TaskHandle_t, message_t> _task_messages;
+    std::queue<message_t> _lines;
+
+    AsyncWebSocket* _ws = nullptr;
+
+    std::mutex _msgLock;
+
+    void serialWrite(message_t const& m);
+};
+
+extern MessageOutputClass MessageOutput;