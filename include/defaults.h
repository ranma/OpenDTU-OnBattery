--- conflicted
+++ resolved
@@ -81,13 +81,11 @@
 
 #define DEV_PINMAPPING ""
 
-<<<<<<< HEAD
-#define VEDIRECT_ENABLED false
-#define VEDIRECT_UPDATESONLY true
-#define VEDIRECT_POLL_INTERVAL 5
-=======
 #define DISPLAY_POWERSAFE true
 #define DISPLAY_SCREENSAVER true
 #define DISPLAY_SHOWLOGO true
 #define DISPLAY_CONTRAST 60
->>>>>>> 422d4899
+
+#define VEDIRECT_ENABLED false
+#define VEDIRECT_UPDATESONLY true
+#define VEDIRECT_POLL_INTERVAL 5