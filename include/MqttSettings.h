--- conflicted
+++ resolved
@@ -39,11 +39,8 @@
     String willTopic;
     Ticker mqttReconnectTimer;
     MqttSubscribeParser _mqttSubscribeParser;
-<<<<<<< HEAD
+    std::mutex _clientLock;
     bool _verboseLogging = true;
-=======
-    std::mutex _clientLock;
->>>>>>> f3e3ec06
 };
 
 extern MqttSettingsClass MqttSettings;