--- conflicted
+++ resolved
@@ -13,7 +13,8 @@
     static int getTimezoneOffset();
     static bool checkJsonAlloc(const JsonDocument& doc, const char* function, const uint16_t line);
     static void removeAllFiles();
-<<<<<<< HEAD
+    static String generateMd5FromFile(String file);
+    static void skipBom(File& f);
 
     /* OpenDTU-OnBatter-specific utils go here: */
     template<typename T>
@@ -22,8 +23,4 @@
     template <typename T>
     static std::optional<T> getNumericValueFromMqttPayload(char const* client,
             std::string const& src, char const* topic, char const* jsonPath);
-=======
-    static String generateMd5FromFile(String file);
-    static void skipBom(File& f);
->>>>>>> 3dc70ab4
 };