--- conflicted
+++ resolved
@@ -44,10 +44,9 @@
   
 ## Documentation
 
-<<<<<<< HEAD
 [Full documentation of OpenDTU-onBattery extensions can be found at the project's wiki](https://github.com/helgeerbe/OpenDTU-OnBattery/wiki).
 
-For documentation of openDTU core functionality I refer to the original [repo](https://github.com/tbnobody/OpenDTU) and its [wiki](https://github.com/tbnobody/OpenDTU/wiki).
+For documentation of openDTU core functionality I refer to the original [repo](https://github.com/tbnobody/OpenDTU) and its [documentation](https://tbnobody.github.io/OpenDTU-docs/).
 
 Please note that openDTU-onBattery may change significantly during its development.
 Bug reports, comments, feature requests and fixes are most welcome!
@@ -58,62 +57,4 @@
 
 A special Thank to Thomas Basler (tbnobody) the author of the original [OpenDTU](https://github.com/tbnobody/OpenDTU) project. You are doing a great job!
 
-Last but not least, I would like to thank all the contributors. With your ideas and enhancements, you have made OpenDTU-onBattery much more than I originally had in mind.
-=======
-The documentation can be found [here](https://tbnobody.github.io/OpenDTU-docs/).
-Please feel free to support and create a PR in [this](https://github.com/tbnobody/OpenDTU-docs) repository to make the documentation even better.
-
-## Breaking changes
-
-Generated using: `git log --date=short --pretty=format:"* %h%x09%ad%x09%s" | grep BREAKING`
-
-```code
-* 71d1b3b       2023-11-07      BREAKING CHANGE: Home Assistant Auto Discovery to new naming scheme
-* 04f62e0       2023-04-20      BREAKING CHANGE: Web API Endpoint /api/eventlog/status no nested serial object
-* 59f43a8       2023-04-17      BREAKING CHANGE: Web API Endpoint /api/devinfo/status requires GET parameter inv=
-* 318136d       2023-03-15      BREAKING CHANGE: Updated partition table: Make sure you have a configuration backup and completly reflash the device!
-* 3b7aef6       2023-02-13      BREAKING CHANGE: Web API!
-* d4c838a       2023-02-06      BREAKING CHANGE: Prometheus API!
-* daf847e       2022-11-14      BREAKING CHANGE: Removed deprecated config parsing method
-* 69b675b       2022-11-01      BREAKING CHANGE: Structure WebAPI /api/livedata/status changed
-* 27ed4e3       2022-10-31      BREAKING: Change power factor from percent value to value between 0 and 1
-```
-
-## Currently supported Inverters
-
-| Model                | Required RF Module | DC Inputs | MPP-Tracker | AC Phases |
-| ---------------------| ------------------ | --------- | ----------- | --------- |
-| Hoymiles HM-300-1T   | NRF24L01+          | 1         | 1           | 1         |
-| Hoymiles HM-350-1T   | NRF24L01+          | 1         | 1           | 1         |
-| Hoymiles HM-400-1T   | NRF24L01+          | 1         | 1           | 1         |
-| Hoymiles HM-600-2T   | NRF24L01+          | 2         | 2           | 1         |
-| Hoymiles HM-700-2T   | NRF24L01+          | 2         | 2           | 1         |
-| Hoymiles HM-800-2T   | NRF24L01+          | 2         | 2           | 1         |
-| Hoymiles HM-1000-4T  | NRF24L01+          | 4         | 2           | 1         |
-| Hoymiles HM-1200-4T  | NRF24L01+          | 4         | 2           | 1         |
-| Hoymiles HM-1500-4T  | NRF24L01+          | 4         | 2           | 1         |
-| Hoymiles HMS-300-1T  | CMT2300A           | 1         | 1           | 1         |
-| Hoymiles HMS-350-1T  | CMT2300A           | 1         | 1           | 1         |
-| Hoymiles HMS-400-1T  | CMT2300A           | 1         | 1           | 1         |
-| Hoymiles HMS-450-1T  | CMT2300A           | 1         | 1           | 1         |
-| Hoymiles HMS-500-1T  | CMT2300A           | 1         | 1           | 1         |
-| Hoymiles HMS-600-2T  | CMT2300A           | 2         | 2           | 1         |
-| Hoymiles HMS-700-2T  | CMT2300A           | 2         | 2           | 1         |
-| Hoymiles HMS-800-2T  | CMT2300A           | 2         | 2           | 1         |
-| Hoymiles HMS-900-2T  | CMT2300A           | 2         | 2           | 1         |
-| Hoymiles HMS-1000-2T | CMT2300A           | 2         | 2           | 1         |
-| Hoymiles HMS-1600-4T | CMT2300A           | 4         | 4           | 1         |
-| Hoymiles HMS-1800-4T | CMT2300A           | 4         | 4           | 1         |
-| Hoymiles HMS-2000-4T | CMT2300A           | 4         | 4           | 1         |
-| Hoymiles HMT-1600-4T | CMT2300A           | 4         | 2           | 3         |
-| Hoymiles HMT-1800-4T | CMT2300A           | 4         | 2           | 3         |
-| Hoymiles HMT-2000-4T | CMT2300A           | 4         | 2           | 3         |
-| Hoymiles HMT-1800-6T | CMT2300A           | 6         | 3           | 3         |
-| Hoymiles HMT-2250-6T | CMT2300A           | 6         | 3           | 3         |
-| Solenso SOL-H350     | NRF24L01+          | 1         | 1           | 1         |
-| Solenso SOL-H400     | NRF24L01+          | 1         | 1           | 1         |
-| Solenso SOL-H800     | NRF24L01+          | 2         | 2           | 1         |
-| TSUN TSOL-M350       | NRF24L01+          | 1         | 1           | 1         |
-| TSUN TSOL-M800       | NRF24L01+          | 2         | 2           | 1         |
-| TSUN TSOL-M1600      | NRF24L01+          | 4         | 2           | 1         |
->>>>>>> 21ec72f4
+Last but not least, I would like to thank all the contributors. With your ideas and enhancements, you have made OpenDTU-onBattery much more than I originally had in mind.