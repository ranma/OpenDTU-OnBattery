# OpenDTU_VeDirect

[![OpenDTU Build](https://github.com/tbnobody/OpenDTU/actions/workflows/build.yml/badge.svg)](https://github.com/tbnobody/OpenDTU/actions/workflows/build.yml)
[![cpplint](https://github.com/tbnobody/OpenDTU/actions/workflows/cpplint.yml/badge.svg)](https://github.com/tbnobody/OpenDTU/actions/workflows/cpplint.yml)

## Background
This project was started from [this](https://www.mikrocontroller.net/topic/525778) discussion (Mikrocontroller.net).
It was the goal to replace the original Hoymiles DTU (Telemetry Gateway) with their cloud access. With a lot of reverse engineering the Hoymiles protocol was decrypted and analyzed.

I extended the original OpenDTU software to support also Victron's Ve.Direct protocol on the same chip. Additional information about Ve.direct can be downloaded from https://www.victronenergy.com/support-and-downloads/technical-information.

Web-Live-Interface:
![image](https://user-images.githubusercontent.com/59169507/187224107-4e0d0cab-2e1b-4e47-9410-a49f80aa6789.png)

REST-API (/api/verdirectlivedata/status):
````JSON
{
"data_age":0,
"age_critical":false,
"PID":"SmartSolar MPPT 100|30",
"SER":"XXX",
"FW":"159",
"LOAD":"ON",
"CS":"Bulk",
"ERR":"No error",
"OR":"Not off",
"MPPT":"MPP Tracker active",
"HSDS":{"v":46,"u":"Days"},
"V":{"v":26.36,"u":"V"},
"I":{"v":3.4,"u":"A"},
"VPV":{"v":37.13,"u":"V"},
"PPV":{"v":93,"u":"W"},
"H19":{"v":83.16,"u":"kWh"},
"H20":{"v":1.39,"u":"kWh"},
"H21":{"v":719,"u":"W"},
"H22":{"v":1.43,"u":"kWh"},
"H23":{"v":737,"u":"W"}
}
````

MQTT:

Sends text raw data as difined in VE.Direct spec.

## Currently supported Inverters
* Hoymiles HM-300
* Hoymiles HM-350
* Hoymiles HM-400
* Hoymiles HM-600
* Hoymiles HM-700
* Hoymiles HM-800
* Hoymiles HM-1000
* Hoymiles HM-1200
* Hoymiles HM-1500
* TSUN TSOL-M800 (Maybe depending on firmware on the inverter)

## Features for end users
* Read live data from inverter
* Show inverters internal event log
* Show inverter information like firmware version, firmware build date, hardware revision and hardware version
* Show current inverter limit (setting the limit is not yet implemented)
* Uses ESP32 microcontroller and NRF24L01+
* Multi-Inverter support
* MQTT support (with TLS)
* Home Assistant MQTT Auto Discovery support
* Nice and fancy WebApp with visualization of current data
* Firmware upgrade using the web UI
* Default source supports up to 10 inverters
* Time zone support
<<<<<<< HEAD
* Ve.Direct interface (via web-interface, REST-api, or MQTT)

=======
* Ethernet support
>>>>>>> 9a443248

## Features for developers
* The microcontroller part
    * Build with Arduino PlatformIO Framework for the ESP32
    * Uses a fork of [ESPAsyncWebserver](https://github.com/yubox-node-org/ESPAsyncWebServer) and [espMqttClient](https://github.com/bertmelis/espMqttClient)

* The WebApp part
    * Build with [Vue.js](https://vuejs.org)
    * Source is written in TypeScript

## Hardware you need

### ESP32 board
For ease of use, buy a "ESP32 DEVKIT DOIT" or "ESP32 NodeMCU Development Board" with an ESP32-S3 or ESP-WROOM-32 chipset on it.

Sample Picture:

![NodeMCU-ESP32](docs/nodemcu-esp32.png)

Also supported: Board with Ethernet-Connector and Power-over-Ethernet [Olimex ESP32-POE](https://www.olimex.com/Products/IoT/ESP32/ESP32-POE/open-source-hardware)

#### NRF24L01+ radio board
The PLUS sign is IMPORTANT! There are different variants available, with antenna on the printed circuit board or external antenna.

Sample picture:

![nrf24l01plus](docs/nrf24l01plus.png)

Buy your hardware from a trusted source, at best from a dealer/online shop in your country where you have support and the right to return non-functional hardware.
When you want to buy from Amazon, AliExpress, eBay etc., take note that there is a lot of low-quality or fake hardware offered. Read customer comments and ratings carefully!

A heavily incomplete list of trusted hardware shops in germany is:

* [AZ-Delivery](https://www.az-delivery.de/)
* [Makershop](https://www.makershop.de/)
* [Berrybase](https://www.berrybase.de/)

This list is for your convenience only, the project is not related to any of these shops.

#### Power supply
Use a power suppy with 5V and 1A. The USB cable connected to your PC/Notebook may be powerful enough or may be not.


## Wiring up
### Schematic
![Schematic](docs/Wiring_ESP32_Schematic.png)

### Symbolic view
![Symbolic](docs/Wiring_ESP32_Symbol.png)

### Change pin assignment
Its possible to change all the pins of the NRF24L01+ module.
This can be achieved by editing the 'platformio.ini' file and add/change one or more of the following lines to the 'build_flags' parameter:
```
-DHOYMILES_PIN_MISO=19
-DHOYMILES_PIN_MOSI=23
-DHOYMILES_PIN_SCLK=18
-DHOYMILES_PIN_IRQ=16
-DHOYMILES_PIN_CE=4
-DHOYMILES_PIN_CS=5
-DVICTRON_PIN_TX=21
-DVICTRON_PIN_RX=22 
```

## Flashing and starting up
### with Visual Studio Code
* Install [Visual Studio Code](https://code.visualstudio.com/download) (from now named "vscode")
* In Visual Studio Code, install the [PlatformIO Extension](https://marketplace.visualstudio.com/items?itemName=platformio.platformio-ide)
* Install git and enable git in vscode - [git download](https://git-scm.com/downloads/) - [Instructions](https://www.jcchouinard.com/install-git-in-vscode/)
* Clone this repository (you really have to clone it, don't just download the ZIP file. During the build process the git hash gets embedded into the firmware. If you download the ZIP file a build error will occur): Inside vscode open the command palette by pressing `CTRL` + `SHIFT` + `P`. Enter `git clone`, add the repository-URL `https://github.com/tbnobody/OpenDTU`. Next you have to choose (or create) a target directory.
* In vscode, choose File --> Open Folder and select the previously downloaded source code. (You have to select the folder which contains the "platformio.ini" file)
* There is a short [Video](https://youtu.be/9cA_esv3zeA) showing these steps.
* Adjust the COM port in the file "platformio.ini" for your USB-serial-converter. It occurs twice:
    * upload_port
    * monitor_port
* Select the arrow button in the status bar (PlatformIO: Upload) to compile and upload the firmware. During the compilation, all required libraries are downloaded automatically.
### on the commandline with PlatformIO Core
* Install [PlatformIO Core](https://platformio.org/install/cli)
* Clone this repository (you really have to clone it, don't just download the ZIP file. During the build process the git hash gets embedded into the firmware. If you download the ZIP file a build error will occur)
* Adjust the COM port in the file "platformio.ini". It occurs twice:
    * upload_port
    * monitor_port
* build: `platformio run -e generic`
* upload to esp module: `platformio run -e generic -t upload`
* other options:
  * clean the sources:  `platformio run -e generic -t clean`
  * erase flash: `platformio run -e generic -t erase`
### using the pre-compiled .bin files
Use a ESP32 flash tool of your choice and flash the .bin files to the right addresses:

| Address  | File                   |
| ---------| ---------------------- |
| 0x1000   | bootloader_dio_40m.bin |
| 0x8000   | partitions.bin         |
| 0xe000   | boot_app0.bin          |
| 0x10000  | opendtu-*.bin          |

Make sure too uncheck the DoNotChgBin option. Otherwise you will maybe get errors like "invalid header"

## First configuration
* After the initial flashing of the microcontroller, an Access Point called "OpenDTU-*" is opened. The default password is "openDTU42".
* Use a web browser to open the address [http://192.168.4.1](http://192.168.4.1)
* Navigate to Settings --> Network Settings and enter your WiFi credentials
* OpenDTU then simultaneously connects to your WiFi AP with this credentials. Navigate to Info --> Network and look into section "Network Interface (Station)" for the IP address received via DHCP.
* When OpenDTU is connected to a configured WiFI AP, the "OpenDTU-*" Access Point is closed after 3 minutes.
* OpenDTU needs access to a working NTP server to get the current date & time. Both are sent to the inverter with each request. Default NTP server is pool.ntp.org. If your network has different requirements please change accordingly (Settings --> NTP Settings).
* Add your inverter in the inverter settings (Settings --> Inverter Settings)

## Flashing an Update using "Over The Air" OTA Update
Once you have your OpenDTU running and connected to WLAN, you can do further updates through the web interface.
Navigate to Settings --> Firmware upgrade and press the browse button. Select the firmware file from your local computer.

You'll find the firmware file (after a successfull build process) under `.pio/build/generic/firmware.bin`.

After the successful upload, the OpenDTU immediately restarts into the new firmware.


## Available cases
* [https://www.thingiverse.com/thing:5435911](https://www.thingiverse.com/thing:5435911)

## Building
* Building the WebApp
    * The WebApp can be build using yarn
    ```
    $ cd webapp
    $ yarn install
    $ yarn build
    ```
    * The updated output is placed in the 'webapp_dist' directory
    * It is only necessary to build the webapp when you made changes to it

* Building the microcontroller firmware
    * Visual Studio Code with the PlatformIO Extension is required for building

## Troubleshooting
* First: When there is no light on the solar panels, the inverter completely turns off and does not answer to OpenDTU! So if you assembled your OpenDTU in the evening, wait until tomorrow.
* When there is no data received from the inverter(s) - try to reduce the distance between the openDTU and the inverter (e.g. move it to the window towards the roof)
* Under Settings -> DTU Settings you can increase the transmit power "PA level". Default is "minimum".
* The NRF24L01+ needs relatively much current. With bad power supply (and especially bad cables!) a 10uF capacitor soldered directly to the NRF24L01+ board connector brings more stability (pin 1+2 are the power supply). Note the polarity of the capacitor....
* You can try to use an USB power supply with 1A or more instead of connecting the ESP32 to the computer.
* Try a different USB cable. Once again, a stable power source is important. Some USB cables are made of much plastic and very little copper inside.
* Double-Check that you have a radio module NRF24L01+ with a plus sign at the end. NRF24L01 module without the plus are not compatible with this project.
* There is no possibility of auto-discovering the inverters. Double-Check you have entered the serial numbers of the inverters correctly.
* OpenDTU needs access to a working NTP server to get the current date & time.
* If your problem persists, check the  [Issues on Github](https://github.com/tbnobody/OpenDTU/issues). Please inspect not only the open issues, also the closed issues contain useful information.
* Another source of information are the [Discussions](https://github.com/tbnobody/OpenDTU/discussions/)

## Related Projects
- [Ahoy](https://github.com/grindylow/ahoy)
- [DTU Simulator](https://github.com/Ziyatoe/DTUsimMI1x00-Hoymiles)
- [OpenDTU extended to talk to Victrons MPPT battery chargers (Ve.Direct)](https://github.com/helgeerbe/OpenDTU_VeDirect)<|MERGE_RESOLUTION|>--- conflicted
+++ resolved
@@ -67,12 +67,8 @@
 * Firmware upgrade using the web UI
 * Default source supports up to 10 inverters
 * Time zone support
-<<<<<<< HEAD
 * Ve.Direct interface (via web-interface, REST-api, or MQTT)
-
-=======
 * Ethernet support
->>>>>>> 9a443248
 
 ## Features for developers
 * The microcontroller part
