--- conflicted
+++ resolved
@@ -17,9 +17,6 @@
 from dulwich import porcelain
 
 
-<<<<<<< HEAD
-def get_firmware_specifier_build_flag():
-=======
 def updateFileIfChanged(filename, content):
     mustUpdate = True
     try:
@@ -37,31 +34,28 @@
 
 
 def get_build_version():
->>>>>>> 1f1227fa
     try:
         build_version = porcelain.describe('.')  # '.' refers to the repository root dir
-    except Exception as err:
-        print(f"Unexpected {err=}, {type(err)=}")
+    except:
         build_version = "g0000000"
-<<<<<<< HEAD
+    print ("Firmware Revision: " + build_version)
+    return build_version
+
+
+def get_build_branch():
     try:
         branch_name = porcelain.active_branch('.').decode('utf-8')  # '.' refers to the repository root dir
     except Exception as err:
-        print(f"Unexpected {err=}, {type(err)=}")
         branch_name = "master"
-    build_flag = "-D AUTO_GIT_HASH=\\\"" + build_version + "\\\" "
-    build_flag += "-D AUTO_GIT_BRANCH=\\\"" + branch_name + "\\\""
-    print("Firmware Revision: " + build_version)
-    print("Firmware build on branch: " + branch_name)
-=======
-    print ("Firmware Revision: " + build_version)
-    return build_version
+    print("Firmware Branch: " + branch_name)
+    return branch_name
 
 
 def get_firmware_specifier_build_flag():
     build_version = get_build_version()
     build_flag = "-D AUTO_GIT_HASH=\\\"" + build_version + "\\\""
->>>>>>> 1f1227fa
+    build_branch = get_build_branch()
+    build_flag += " -D AUTO_GIT_BRANCH=\\\"" + branch_name + "\\\""
     return (build_flag)
 
 
