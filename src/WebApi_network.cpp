// SPDX-License-Identifier: GPL-2.0-or-later
/*
 * Copyright (C) 2022-2024 Thomas Basler and others
 */
#include "WebApi_network.h"
#include "Configuration.h"
#include "NetworkSettings.h"
#include "WebApi.h"
#include "WebApi_errors.h"
#include "helper.h"
#include <AsyncJson.h>

void WebApiNetworkClass::init(AsyncWebServer& server, Scheduler& scheduler)
{
    using std::placeholders::_1;

    server.on("/api/network/status", HTTP_GET, std::bind(&WebApiNetworkClass::onNetworkStatus, this, _1));
    server.on("/api/network/config", HTTP_GET, std::bind(&WebApiNetworkClass::onNetworkAdminGet, this, _1));
    server.on("/api/network/config", HTTP_POST, std::bind(&WebApiNetworkClass::onNetworkAdminPost, this, _1));
}

void WebApiNetworkClass::onNetworkStatus(AsyncWebServerRequest* request)
{
    if (!WebApi.checkCredentialsReadonly(request)) {
        return;
    }

    AsyncJsonResponse* response = new AsyncJsonResponse();
    auto& root = response->getRoot();

    root["sta_status"] = ((WiFi.getMode() & WIFI_STA) != 0);
    root["sta_ssid"] = WiFi.SSID();
    root["sta_bssid"] = WiFi.BSSIDstr();
    root["sta_rssi"] = WiFi.RSSI();
    root["network_hostname"] = NetworkSettings.getHostname();
    root["network_ip"] = NetworkSettings.localIP().toString();
    root["network_netmask"] = NetworkSettings.subnetMask().toString();
    root["network_gateway"] = NetworkSettings.gatewayIP().toString();
    root["network_dns1"] = NetworkSettings.dnsIP(0).toString();
    root["network_dns2"] = NetworkSettings.dnsIP(1).toString();
    root["network_mac"] = NetworkSettings.macAddress();
    root["network_mode"] = NetworkSettings.NetworkMode() == network_mode::WiFi ? "Station" : "Ethernet";
    root["ap_status"] = ((WiFi.getMode() & WIFI_AP) != 0);
    root["ap_ssid"] = NetworkSettings.getApName();
    root["ap_ip"] = WiFi.softAPIP().toString();
    root["ap_mac"] = WiFi.softAPmacAddress();
    root["ap_stationnum"] = WiFi.softAPgetStationNum();

    WebApi.sendJsonResponse(request, response, __FUNCTION__, __LINE__);
}

void WebApiNetworkClass::onNetworkAdminGet(AsyncWebServerRequest* request)
{
    if (!WebApi.checkCredentials(request)) {
        return;
    }

    AsyncJsonResponse* response = new AsyncJsonResponse();
    auto& root = response->getRoot();
    const CONFIG_T& config = Configuration.get();

    root["hostname"] = config.WiFi.Hostname;
    root["dhcp"] = config.WiFi.Dhcp;
    root["ipaddress"] = IPAddress(config.WiFi.Ip).toString();
    root["netmask"] = IPAddress(config.WiFi.Netmask).toString();
    root["gateway"] = IPAddress(config.WiFi.Gateway).toString();
    root["dns1"] = IPAddress(config.WiFi.Dns1).toString();
    root["dns2"] = IPAddress(config.WiFi.Dns2).toString();
    root["ssid"] = config.WiFi.Ssid;
    root["password"] = config.WiFi.Password;
    root["aptimeout"] = config.WiFi.ApTimeout;
    root["mdnsenabled"] = config.Mdns.Enabled;
    root["syslogenabled"] = config.Syslog.Enabled;
    root["sysloghostname"] = config.Syslog.Hostname;
    root["syslogport"] = config.Syslog.Port;

    WebApi.sendJsonResponse(request, response, __FUNCTION__, __LINE__);
}

void WebApiNetworkClass::onNetworkAdminPost(AsyncWebServerRequest* request)
{
    if (!WebApi.checkCredentials(request)) {
        return;
    }

    AsyncJsonResponse* response = new AsyncJsonResponse();
    JsonDocument root;
    if (!WebApi.parseRequestData(request, response, root)) {
        return;
    }

    auto& retMsg = response->getRoot();

    if (!(root["ssid"].is<String>()
            && root["password"].is<String>()
            && root["hostname"].is<String>()
            && root["dhcp"].is<bool>()
            && root["ipaddress"].is<String>()
            && root["netmask"].is<String>()
            && root["gateway"].is<String>()
            && root["dns1"].is<String>()
            && root["dns2"].is<String>()
            && root["aptimeout"].is<uint>())) {
        retMsg["message"] = "Values are missing!";
        retMsg["code"] = WebApiError::GenericValueMissing;
        WebApi.sendJsonResponse(request, response, __FUNCTION__, __LINE__);
        return;
    }

    IPAddress ipaddress;
    if (!ipaddress.fromString(root["ipaddress"].as<String>())) {
        retMsg["message"] = "IP address is invalid!";
        retMsg["code"] = WebApiError::NetworkIpInvalid;
        WebApi.sendJsonResponse(request, response, __FUNCTION__, __LINE__);
        return;
    }
    IPAddress netmask;
    if (!netmask.fromString(root["netmask"].as<String>())) {
        retMsg["message"] = "Netmask is invalid!";
        retMsg["code"] = WebApiError::NetworkNetmaskInvalid;
        WebApi.sendJsonResponse(request, response, __FUNCTION__, __LINE__);
        return;
    }
    IPAddress gateway;
    if (!gateway.fromString(root["gateway"].as<String>())) {
        retMsg["message"] = "Gateway is invalid!";
        retMsg["code"] = WebApiError::NetworkGatewayInvalid;
        WebApi.sendJsonResponse(request, response, __FUNCTION__, __LINE__);
        return;
    }
    IPAddress dns1;
    if (!dns1.fromString(root["dns1"].as<String>())) {
        retMsg["message"] = "DNS Server IP 1 is invalid!";
        retMsg["code"] = WebApiError::NetworkDns1Invalid;
        WebApi.sendJsonResponse(request, response, __FUNCTION__, __LINE__);
        return;
    }
    IPAddress dns2;
    if (!dns2.fromString(root["dns2"].as<String>())) {
        retMsg["message"] = "DNS Server IP 2 is invalid!";
        retMsg["code"] = WebApiError::NetworkDns2Invalid;
        WebApi.sendJsonResponse(request, response, __FUNCTION__, __LINE__);
        return;
    }

    if (root["hostname"].as<String>().length() == 0 || root["hostname"].as<String>().length() > WIFI_MAX_HOSTNAME_STRLEN) {
        retMsg["message"] = "Hostname must between 1 and " STR(WIFI_MAX_HOSTNAME_STRLEN) " characters long!";
        WebApi.sendJsonResponse(request, response, __FUNCTION__, __LINE__);
        return;
    }
    if (NetworkSettings.NetworkMode() == network_mode::WiFi) {
        if (root["ssid"].as<String>().length() == 0 || root["ssid"].as<String>().length() > WIFI_MAX_SSID_STRLEN) {
            retMsg["message"] = "SSID must between 1 and " STR(WIFI_MAX_SSID_STRLEN) " characters long!";
            WebApi.sendJsonResponse(request, response, __FUNCTION__, __LINE__);
            return;
        }
    }
    if (root["password"].as<String>().length() > WIFI_MAX_PASSWORD_STRLEN - 1) {
        retMsg["message"] = "Password must not be longer than " STR(WIFI_MAX_PASSWORD_STRLEN) " characters long!";
        WebApi.sendJsonResponse(request, response, __FUNCTION__, __LINE__);
        return;
    }
    if (root["aptimeout"].as<uint>() > 99999) {
        retMsg["message"] = "ApTimeout must be a number between 0 and 99999!";
        retMsg["code"] = WebApiError::NetworkApTimeoutInvalid;
        WebApi.sendJsonResponse(request, response, __FUNCTION__, __LINE__);
        return;
    }
    if (root["syslogenabled"].as<bool>()) {
        if (root["sysloghostname"].as<String>().length() == 0 || root["sysloghostname"].as<String>().length() > SYSLOG_MAX_HOSTNAME_STRLEN) {
            retMsg["message"] = "Syslog Server must between 1 and " STR(SYSLOG_MAX_HOSTNAME_STRLEN) " characters long!";
            retMsg["code"] = WebApiError::NetworkSyslogHostnameLength;
            retMsg["param"]["max"] = SYSLOG_MAX_HOSTNAME_STRLEN;
            WebApi.sendJsonResponse(request, response, __FUNCTION__, __LINE__);
            return;
        }

        if (root["syslogport"].as<uint>() == 0 || root["syslogport"].as<uint>() > 65535) {
            retMsg["message"] = "Port must be a number between 1 and 65535!";
            retMsg["code"] = WebApiError::NetworkSyslogPort;
            WebApi.sendJsonResponse(request, response, __FUNCTION__, __LINE__);
            return;
        }

    }

    {
        auto guard = Configuration.getWriteGuard();
        auto& config = guard.getConfig();

        config.WiFi.Ip[0] = ipaddress[0];
        config.WiFi.Ip[1] = ipaddress[1];
        config.WiFi.Ip[2] = ipaddress[2];
        config.WiFi.Ip[3] = ipaddress[3];
        config.WiFi.Netmask[0] = netmask[0];
        config.WiFi.Netmask[1] = netmask[1];
        config.WiFi.Netmask[2] = netmask[2];
        config.WiFi.Netmask[3] = netmask[3];
        config.WiFi.Gateway[0] = gateway[0];
        config.WiFi.Gateway[1] = gateway[1];
        config.WiFi.Gateway[2] = gateway[2];
        config.WiFi.Gateway[3] = gateway[3];
        config.WiFi.Dns1[0] = dns1[0];
        config.WiFi.Dns1[1] = dns1[1];
        config.WiFi.Dns1[2] = dns1[2];
        config.WiFi.Dns1[3] = dns1[3];
        config.WiFi.Dns2[0] = dns2[0];
        config.WiFi.Dns2[1] = dns2[1];
        config.WiFi.Dns2[2] = dns2[2];
        config.WiFi.Dns2[3] = dns2[3];
        strlcpy(config.WiFi.Ssid, root["ssid"].as<String>().c_str(), sizeof(config.WiFi.Ssid));
        strlcpy(config.WiFi.Password, root["password"].as<String>().c_str(), sizeof(config.WiFi.Password));
        strlcpy(config.WiFi.Hostname, root["hostname"].as<String>().c_str(), sizeof(config.WiFi.Hostname));
        if (root["dhcp"].as<bool>()) {
            config.WiFi.Dhcp = true;
        } else {
            config.WiFi.Dhcp = false;
        }
        config.WiFi.ApTimeout = root["aptimeout"].as<uint>();
        config.Mdns.Enabled = root["mdnsenabled"].as<bool>();
    }
<<<<<<< HEAD
    config.WiFi.ApTimeout = root["aptimeout"].as<uint>();
    config.Mdns.Enabled = root["mdnsenabled"].as<bool>();
    config.Syslog.Enabled = root["syslogenabled"].as<bool>();
    strlcpy(config.Syslog.Hostname, root["sysloghostname"].as<String>().c_str(), sizeof(config.Syslog.Hostname));
    config.Syslog.Port = root["syslogport"].as<uint>();
=======
>>>>>>> 3dc70ab4

    WebApi.writeConfig(retMsg);

    WebApi.sendJsonResponse(request, response, __FUNCTION__, __LINE__);

    NetworkSettings.enableAdminMode();
    NetworkSettings.applyConfig();
}<|MERGE_RESOLUTION|>--- conflicted
+++ resolved
@@ -218,15 +218,11 @@
         }
         config.WiFi.ApTimeout = root["aptimeout"].as<uint>();
         config.Mdns.Enabled = root["mdnsenabled"].as<bool>();
-    }
-<<<<<<< HEAD
-    config.WiFi.ApTimeout = root["aptimeout"].as<uint>();
-    config.Mdns.Enabled = root["mdnsenabled"].as<bool>();
-    config.Syslog.Enabled = root["syslogenabled"].as<bool>();
-    strlcpy(config.Syslog.Hostname, root["sysloghostname"].as<String>().c_str(), sizeof(config.Syslog.Hostname));
-    config.Syslog.Port = root["syslogport"].as<uint>();
-=======
->>>>>>> 3dc70ab4
+
+        config.Syslog.Enabled = root["syslogenabled"].as<bool>();
+        strlcpy(config.Syslog.Hostname, root["sysloghostname"].as<String>().c_str(), sizeof(config.Syslog.Hostname));
+        config.Syslog.Port = root["syslogport"].as<uint>();
+    }
 
     WebApi.writeConfig(retMsg);
 
