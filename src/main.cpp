// SPDX-License-Identifier: GPL-2.0-or-later
/*
 * Copyright (C) 2022-2024 Thomas Basler and others
 */
#include "Configuration.h"
#include "Datastore.h"
#include "Display_Graphic.h"
#include "InverterSettings.h"
#include "Led_Single.h"
#include "MessageOutput.h"
#include "SerialPortManager.h"
#include "SPIPortManager.h"
#include "VictronMppt.h"
#include "Battery.h"
#include "Huawei_can.h"
#include "MqttHandleDtu.h"
#include "MqttHandleHass.h"
#include "MqttHandleVedirectHass.h"
#include "MqttHandleBatteryHass.h"
#include "MqttHandleInverter.h"
#include "MqttHandleInverterTotal.h"
#include "MqttHandleVedirect.h"
#include "MqttHandleHuawei.h"
#include "MqttHandlePowerLimiter.h"
#include "MqttHandlePowerLimiterHass.h"
#include "MqttSettings.h"
#include "NetworkSettings.h"
#include "NtpSettings.h"
#include "PinMapping.h"
#include "RestartHelper.h"
#include "Scheduler.h"
#include "SunPosition.h"
#include "Utils.h"
#include "WebApi.h"
#include "PowerMeter.h"
#include "PowerLimiter.h"
#include "defaults.h"
#include <Arduino.h>
#include <LittleFS.h>
#include <TaskScheduler.h>
#include <esp_heap_caps.h>

void setup()
{
    // Move all dynamic allocations >512byte to psram (if available)
    heap_caps_malloc_extmem_enable(512);

    // Initialize serial output
    Serial.begin(SERIAL_BAUDRATE);
#if ARDUINO_USB_CDC_ON_BOOT
    Serial.setTxTimeoutMs(0);
    delay(200);
#else
    while (!Serial)
        yield();
#endif
    MessageOutput.init(scheduler);
    MessageOutput.println();
    MessageOutput.println("Starting OpenDTU");

    // Initialize file system
    MessageOutput.print("Initialize FS... ");
    if (!LittleFS.begin(false)) { // Do not format if mount failed
        MessageOutput.print("failed... trying to format...");
        if (!LittleFS.begin(true)) {
            MessageOutput.print("success");
        } else {
            MessageOutput.print("failed");
        }
    } else {
        MessageOutput.println("done");
    }

    // Read configuration values
    MessageOutput.print("Reading configuration... ");
    if (!Configuration.read()) {
        MessageOutput.print("initializing... ");
        Configuration.init();
        if (Configuration.write()) {
            MessageOutput.print("written... ");
        } else {
            MessageOutput.print("failed... ");
        }
    }
    if (Configuration.get().Cfg.Version != CONFIG_VERSION) {
        MessageOutput.print("migrated... ");
        Configuration.migrate();
    }
    auto& config = Configuration.get();
    MessageOutput.println("done");

    // Load PinMapping
    MessageOutput.print("Reading PinMapping... ");
    if (PinMapping.init(String(Configuration.get().Dev_PinMapping))) {
        MessageOutput.print("found valid mapping ");
    } else {
        MessageOutput.print("using default config ");
    }
    const auto& pin = PinMapping.get();
    MessageOutput.println("done");

    // Initialize PortManagers
    SerialPortManager.init();
    SPIPortManager.init();

    // Initialize WiFi
    MessageOutput.print("Initialize Network... ");
    NetworkSettings.init(scheduler);
    MessageOutput.println("done");
    NetworkSettings.applyConfig();

    // Initialize NTP
    MessageOutput.print("Initialize NTP... ");
    NtpSettings.init();
    MessageOutput.println("done");

    // Initialize SunPosition
    MessageOutput.print("Initialize SunPosition... ");
    SunPosition.init(scheduler);
    MessageOutput.println("done");

    // Initialize MqTT
    MessageOutput.print("Initialize MqTT... ");
    MqttSettings.init();
    MqttHandleDtu.init(scheduler);
    MqttHandleInverter.init(scheduler);
    MqttHandleInverterTotal.init(scheduler);
    MqttHandleVedirect.init(scheduler);
    MqttHandleHass.init(scheduler);
    MqttHandleVedirectHass.init(scheduler);
    MqttHandleBatteryHass.init(scheduler);
    MqttHandleHuawei.init(scheduler);
    MqttHandlePowerLimiter.init(scheduler);
    MqttHandlePowerLimiterHass.init(scheduler);
    MessageOutput.println("done");

    // Initialize WebApi
    MessageOutput.print("Initialize WebApi... ");
    WebApi.init(scheduler);
    MessageOutput.println("done");

    // Initialize Display
    MessageOutput.print("Initialize Display... ");
    Display.init(
        scheduler,
        static_cast<DisplayType_t>(pin.display_type),
        pin.display_data,
        pin.display_clk,
        pin.display_cs,
        pin.display_reset);
    Display.setDiagramMode(static_cast<DiagramMode_t>(config.Display.Diagram.Mode));
    Display.setOrientation(config.Display.Rotation);
    Display.enablePowerSafe = config.Display.PowerSafe;
    Display.enableScreensaver = config.Display.ScreenSaver;
    Display.setContrast(config.Display.Contrast);
    Display.setLanguage(config.Display.Language);
    Display.setStartupDisplay();
    MessageOutput.println("done");

    // Initialize Single LEDs
    MessageOutput.print("Initialize LEDs... ");
    LedSingle.init(scheduler);
    MessageOutput.println("done");

    // Check for default DTU serial
    MessageOutput.print("Check for default DTU serial... ");
    if (config.Dtu.Serial == DTU_SERIAL) {
        MessageOutput.print("generate serial based on ESP chip id: ");
        const uint64_t dtuId = Utils::generateDtuSerial();
        MessageOutput.printf("%0x%08x... ",
            ((uint32_t)((dtuId >> 32) & 0xFFFFFFFF)),
            ((uint32_t)(dtuId & 0xFFFFFFFF)));
        config.Dtu.Serial = dtuId;
        Configuration.write();
    }
    MessageOutput.println("done");
    MessageOutput.println("done");

    InverterSettings.init(scheduler);

    Datastore.init(scheduler);
<<<<<<< HEAD

    VictronMppt.init(scheduler);

    // Power meter
    PowerMeter.init(scheduler);

    // Dynamic power limiter
    PowerLimiter.init(scheduler);

    // Initialize Huawei AC-charger PSU / CAN bus
    MessageOutput.println("Initialize Huawei AC charger interface... ");
    if (PinMapping.isValidHuaweiConfig()) {
        MessageOutput.printf("Huawei AC-charger miso = %d, mosi = %d, clk = %d, irq = %d, cs = %d, power_pin = %d\r\n", pin.huawei_miso, pin.huawei_mosi, pin.huawei_clk, pin.huawei_irq, pin.huawei_cs, pin.huawei_power);
        HuaweiCan.init(scheduler, pin.huawei_miso, pin.huawei_mosi, pin.huawei_clk, pin.huawei_irq, pin.huawei_cs, pin.huawei_power);
        MessageOutput.println("done");
    } else {
        MessageOutput.println("Invalid pin config");
    }

    Battery.init(scheduler);
=======
    RestartHelper.init(scheduler);
>>>>>>> d6a5fef4
}

void loop()
{
    scheduler.execute();
}<|MERGE_RESOLUTION|>--- conflicted
+++ resolved
@@ -174,12 +174,11 @@
         Configuration.write();
     }
     MessageOutput.println("done");
-    MessageOutput.println("done");
 
     InverterSettings.init(scheduler);
 
     Datastore.init(scheduler);
-<<<<<<< HEAD
+    RestartHelper.init(scheduler);
 
     VictronMppt.init(scheduler);
 
@@ -200,9 +199,6 @@
     }
 
     Battery.init(scheduler);
-=======
-    RestartHelper.init(scheduler);
->>>>>>> d6a5fef4
 }
 
 void loop()
