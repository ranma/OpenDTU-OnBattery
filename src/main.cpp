// SPDX-License-Identifier: GPL-2.0-or-later
/*
 * Copyright (C) 2022-2024 Thomas Basler and others
 */
#include "Configuration.h"
#include "Datastore.h"
#include "Display_Graphic.h"
#include "I18n.h"
#include "InverterSettings.h"
#include "Led_Single.h"
#include "MessageOutput.h"
#include "MqttHandleDtu.h"
#include "MqttHandleHass.h"
#include "MqttHandleInverter.h"
#include "MqttHandleInverterTotal.h"
#include "MqttSettings.h"
#include "NetworkSettings.h"
#include "NtpSettings.h"
#include "PinMapping.h"
#include "RestartHelper.h"
#include "Scheduler.h"
#include "SunPosition.h"
#include "Utils.h"
#include "WebApi.h"
#include "defaults.h"
#include <Arduino.h>
#include <LittleFS.h>
#include <SpiManager.h>
#include <TaskScheduler.h>
#include <esp_heap_caps.h>

void setup()
{
    // Move all dynamic allocations >512byte to psram (if available)
    heap_caps_malloc_extmem_enable(512);

    // Initialize SpiManager
    SpiManagerInst.register_bus(SPI2_HOST);
#if SOC_SPI_PERIPH_NUM > 2
    SpiManagerInst.register_bus(SPI3_HOST);
#endif

    // Initialize serial output
    Serial.begin(SERIAL_BAUDRATE);
#if !ARDUINO_USB_CDC_ON_BOOT
    // Only wait for serial interface to be set up when not using CDC
    while (!Serial)
        yield();
#endif
    MessageOutput.init(scheduler);
    MessageOutput.println();
    MessageOutput.println("Starting OpenDTU");

    // Initialize file system
    MessageOutput.print("Initialize FS... ");
    if (!LittleFS.begin(false)) { // Do not format if mount failed
        MessageOutput.print("failed... trying to format...");
        if (!LittleFS.begin(true)) {
            MessageOutput.print("success");
        } else {
            MessageOutput.print("failed");
        }
    } else {
        MessageOutput.println("done");
    }

    Configuration.init(scheduler);

    // Read configuration values
    MessageOutput.print("Reading configuration... ");
    if (!Configuration.read()) {
        if (Configuration.write()) {
            MessageOutput.print("written... ");
        } else {
            MessageOutput.print("failed... ");
        }
    }
    if (Configuration.get().Cfg.Version != CONFIG_VERSION) {
        MessageOutput.print("migrated... ");
        Configuration.migrate();
    }
    auto& config = Configuration.get();
    MessageOutput.println("done");

    // Read languate pack
    MessageOutput.print("Reading language pack... ");
    I18n.init(scheduler);
    MessageOutput.println("done");

    // Load PinMapping
    MessageOutput.print("Reading PinMapping... ");
    if (PinMapping.init(String(Configuration.get().Dev_PinMapping))) {
        MessageOutput.print("found valid mapping ");
    } else {
        MessageOutput.print("using default config ");
    }
    const auto& pin = PinMapping.get();
    MessageOutput.println("done");

    // Initialize WiFi
    MessageOutput.print("Initialize Network... ");
    NetworkSettings.init(scheduler);
    MessageOutput.println("done");
    NetworkSettings.applyConfig();

    // Initialize NTP
    MessageOutput.print("Initialize NTP... ");
    NtpSettings.init();
    MessageOutput.println("done");

    // Initialize SunPosition
    MessageOutput.print("Initialize SunPosition... ");
    SunPosition.init(scheduler);
    MessageOutput.println("done");

    // Initialize MqTT
    MessageOutput.print("Initialize MqTT... ");
    MqttSettings.init();
    MqttHandleDtu.init(scheduler);
    MqttHandleInverter.init(scheduler);
    MqttHandleInverterTotal.init(scheduler);
    MqttHandleHass.init(scheduler);
    MessageOutput.println("done");

    // Initialize WebApi
    MessageOutput.print("Initialize WebApi... ");
    WebApi.init(scheduler);
    MessageOutput.println("done");

    // Initialize Display
    MessageOutput.print("Initialize Display... ");
    Display.init(
        scheduler,
        static_cast<DisplayType_t>(pin.display_type),
        pin.display_data,
        pin.display_clk,
        pin.display_cs,
        pin.display_reset);
    Display.setDiagramMode(static_cast<DiagramMode_t>(config.Display.Diagram.Mode));
    Display.setOrientation(config.Display.Rotation);
    Display.enablePowerSafe = config.Display.PowerSafe;
    Display.enableScreensaver = config.Display.ScreenSaver;
    Display.setContrast(config.Display.Contrast);
    Display.setLocale(config.Display.Locale);
    Display.setStartupDisplay();
    MessageOutput.println("done");

    // Initialize Single LEDs
    MessageOutput.print("Initialize LEDs... ");
    LedSingle.init(scheduler);
    MessageOutput.println("done");

<<<<<<< HEAD
    // Check for default DTU serial
    MessageOutput.print("Check for default DTU serial... ");
    if (config.Dtu.Serial == DTU_SERIAL) {
        MessageOutput.print("generate serial based on ESP chip id: ");
        const uint64_t dtuId = Utils::generateDtuSerial();
        MessageOutput.printf("%0" PRIx32 "%08" PRIx32 "... ",
            static_cast<uint32_t>((dtuId >> 32) & 0xFFFFFFFF),
            static_cast<uint32_t>(dtuId & 0xFFFFFFFF));
        config.Dtu.Serial = dtuId;
        Configuration.write();
    }
    MessageOutput.println("done");

=======
>>>>>>> b1edb13b
    InverterSettings.init(scheduler);

    Datastore.init(scheduler);
    RestartHelper.init(scheduler);
}

void loop()
{
    scheduler.execute();
}<|MERGE_RESOLUTION|>--- conflicted
+++ resolved
@@ -64,9 +64,8 @@
         MessageOutput.println("done");
     }
 
+    // Read configuration values
     Configuration.init(scheduler);
-
-    // Read configuration values
     MessageOutput.print("Reading configuration... ");
     if (!Configuration.read()) {
         if (Configuration.write()) {
@@ -150,22 +149,6 @@
     LedSingle.init(scheduler);
     MessageOutput.println("done");
 
-<<<<<<< HEAD
-    // Check for default DTU serial
-    MessageOutput.print("Check for default DTU serial... ");
-    if (config.Dtu.Serial == DTU_SERIAL) {
-        MessageOutput.print("generate serial based on ESP chip id: ");
-        const uint64_t dtuId = Utils::generateDtuSerial();
-        MessageOutput.printf("%0" PRIx32 "%08" PRIx32 "... ",
-            static_cast<uint32_t>((dtuId >> 32) & 0xFFFFFFFF),
-            static_cast<uint32_t>(dtuId & 0xFFFFFFFF));
-        config.Dtu.Serial = dtuId;
-        Configuration.write();
-    }
-    MessageOutput.println("done");
-
-=======
->>>>>>> b1edb13b
     InverterSettings.init(scheduler);
 
     Datastore.init(scheduler);
