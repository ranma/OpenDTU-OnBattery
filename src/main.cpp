--- conflicted
+++ resolved
@@ -55,15 +55,8 @@
 
     // Initialize serial output
     Serial.begin(SERIAL_BAUDRATE);
-<<<<<<< HEAD
-#if ARDUINO_USB_CDC_ON_BOOT
-    Serial.setTxTimeoutMs(0);
-    delay(200);
-#else
-=======
 #if !ARDUINO_USB_CDC_ON_BOOT
     // Only wait for serial interface to be set up when not using CDC
->>>>>>> dc5eb96f
     while (!Serial)
         yield();
 #endif
