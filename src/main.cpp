// SPDX-License-Identifier: GPL-2.0-or-later
/*
 * Copyright (C) 2022 Thomas Basler and others
 */
#include "Configuration.h"
<<<<<<< HEAD
#include "Hoymiles.h"
#include "VeDirectFrameHandler.h"
#include "MqttHassPublishing.h"
#include "MqttPublishing.h"
#include "MqttVedirectPublishing.h"
=======
#include "MessageOutput.h"
#include "MqttHandleDtu.h"
#include "MqttHandleHass.h"
#include "MqttHandleInverter.h"
>>>>>>> b72a98d5
#include "MqttSettings.h"
#include "NetworkSettings.h"
#include "NtpSettings.h"
#include "Utils.h"
#include "WebApi.h"
#include "defaults.h"
#include <Arduino.h>
#include <Hoymiles.h>
#include <LittleFS.h>

void setup()
{
    // Initialize serial output
    Serial.begin(SERIAL_BAUDRATE);
    while (!Serial)
        yield();
    MessageOutput.println();
    MessageOutput.println(F("Starting OpenDTU"));

    // Initialize file system
    MessageOutput.print(F("Initialize FS... "));
    if (!LittleFS.begin(false)) { // Do not format if mount failed
        MessageOutput.print(F("failed... trying to format..."));
        if (!LittleFS.begin(true)) {
            MessageOutput.print("success");
        } else {
            MessageOutput.print("failed");
        }
    } else {
        MessageOutput.println(F("done"));
    }

    // Read configuration values
    MessageOutput.print(F("Reading configuration... "));
    if (!Configuration.read()) {
        MessageOutput.print(F("initializing... "));
        Configuration.init();
        if (Configuration.write()) {
            MessageOutput.print(F("written... "));
        } else {
            MessageOutput.print(F("failed... "));
        }
    }
    if (Configuration.get().Cfg_Version != CONFIG_VERSION) {
        MessageOutput.print(F("migrated... "));
        Configuration.migrate();
    }
    MessageOutput.println(F("done"));

    // Initialize WiFi
    MessageOutput.print(F("Initialize Network... "));
    NetworkSettings.init();
    MessageOutput.println(F("done"));
    NetworkSettings.applyConfig();

    // Initialize NTP
    MessageOutput.print(F("Initialize NTP... "));
    NtpSettings.init();
    MessageOutput.println(F("done"));

    // Initialize MqTT
    MessageOutput.print(F("Initialize MqTT... "));
    MqttSettings.init();
<<<<<<< HEAD
    MqttPublishing.init();
    MqttVedirectPublishing.init();
    MqttHassPublishing.init();
    Serial.println(F("done"));
=======
    MqttHandleDtu.init();
    MqttHandleInverter.init();
    MqttHandleHass.init();
    MessageOutput.println(F("done"));
>>>>>>> b72a98d5

    // Initialize WebApi
    MessageOutput.print(F("Initialize WebApi... "));
    WebApi.init();
    MessageOutput.println(F("done"));

    // Check for default DTU serial
    MessageOutput.print(F("Check for default DTU serial... "));
    CONFIG_T& config = Configuration.get();
    if (config.Dtu_Serial == DTU_SERIAL) {
        MessageOutput.print(F("generate serial based on ESP chip id: "));
        uint64_t dtuId = Utils::generateDtuSerial();
        MessageOutput.printf("%0x%08x... ",
            ((uint32_t)((dtuId >> 32) & 0xFFFFFFFF)),
            ((uint32_t)(dtuId & 0xFFFFFFFF)));
        config.Dtu_Serial = dtuId;
        Configuration.write();
    }
    MessageOutput.println(F("done"));

    // Initialize inverter communication
    MessageOutput.print(F("Initialize Hoymiles interface... "));
    SPIClass* spiClass = new SPIClass(HSPI);
    spiClass->begin(HOYMILES_PIN_SCLK, HOYMILES_PIN_MISO, HOYMILES_PIN_MOSI, HOYMILES_PIN_CS);
    Hoymiles.setMessageOutput(&MessageOutput);
    Hoymiles.init(spiClass, HOYMILES_PIN_CE, HOYMILES_PIN_IRQ);

    MessageOutput.println(F("  Setting radio PA level... "));
    Hoymiles.getRadio()->setPALevel((rf24_pa_dbm_e)config.Dtu_PaLevel);

    MessageOutput.println(F("  Setting DTU serial... "));
    Hoymiles.getRadio()->setDtuSerial(config.Dtu_Serial);

    MessageOutput.println(F("  Setting poll interval... "));
    Hoymiles.setPollInterval(config.Dtu_PollInterval);

    for (uint8_t i = 0; i < INV_MAX_COUNT; i++) {
        if (config.Inverter[i].Serial > 0) {
            MessageOutput.print(F("  Adding inverter: "));
            MessageOutput.print(config.Inverter[i].Serial, HEX);
            MessageOutput.print(F(" - "));
            MessageOutput.print(config.Inverter[i].Name);
            auto inv = Hoymiles.addInverter(
                config.Inverter[i].Name,
                config.Inverter[i].Serial);

            if (inv != nullptr) {
                for (uint8_t c = 0; c < INV_MAX_CHAN_COUNT; c++) {
                    inv->Statistics()->setChannelMaxPower(c, config.Inverter[i].channel[c].MaxChannelPower);
                }
            }
            MessageOutput.println(F(" done"));
        }
    }
<<<<<<< HEAD
    Serial.println(F("done"));

    // Initialize ve.direct communication
    Serial.print(F("Initialize ve.direct interface... "));
    VeDirect.init();
    VeDirect.setPollInterval(config.Vedirect_PollInterval);
    Serial.println(F("done"));
=======
    MessageOutput.println(F("done"));
>>>>>>> b72a98d5
}

void loop()
{
    NetworkSettings.loop();
    yield();
    Hoymiles.loop();
    yield();
<<<<<<< HEAD
    if (Configuration.get().Vedirect_Enabled) {
        VeDirect.loop();
        yield();
    }
    MqttPublishing.loop();
    yield();
    if (Configuration.get().Vedirect_Enabled) {
        MqttVedirectPublishing.loop();
        yield();
    }
    MqttHassPublishing.loop();
=======
    MqttHandleDtu.loop();
    yield();
    MqttHandleInverter.loop();
    yield();
    MqttHandleHass.loop();
>>>>>>> b72a98d5
    yield();
    WebApi.loop();
    yield();
    MessageOutput.loop();
    yield();
}<|MERGE_RESOLUTION|>--- conflicted
+++ resolved
@@ -1,189 +1,167 @@
-// SPDX-License-Identifier: GPL-2.0-or-later
-/*
- * Copyright (C) 2022 Thomas Basler and others
- */
-#include "Configuration.h"
-<<<<<<< HEAD
-#include "Hoymiles.h"
-#include "VeDirectFrameHandler.h"
-#include "MqttHassPublishing.h"
-#include "MqttPublishing.h"
-#include "MqttVedirectPublishing.h"
-=======
-#include "MessageOutput.h"
-#include "MqttHandleDtu.h"
-#include "MqttHandleHass.h"
-#include "MqttHandleInverter.h"
->>>>>>> b72a98d5
-#include "MqttSettings.h"
-#include "NetworkSettings.h"
-#include "NtpSettings.h"
-#include "Utils.h"
-#include "WebApi.h"
-#include "defaults.h"
-#include <Arduino.h>
-#include <Hoymiles.h>
-#include <LittleFS.h>
-
-void setup()
-{
-    // Initialize serial output
-    Serial.begin(SERIAL_BAUDRATE);
-    while (!Serial)
-        yield();
-    MessageOutput.println();
-    MessageOutput.println(F("Starting OpenDTU"));
-
-    // Initialize file system
-    MessageOutput.print(F("Initialize FS... "));
-    if (!LittleFS.begin(false)) { // Do not format if mount failed
-        MessageOutput.print(F("failed... trying to format..."));
-        if (!LittleFS.begin(true)) {
-            MessageOutput.print("success");
-        } else {
-            MessageOutput.print("failed");
-        }
-    } else {
-        MessageOutput.println(F("done"));
-    }
-
-    // Read configuration values
-    MessageOutput.print(F("Reading configuration... "));
-    if (!Configuration.read()) {
-        MessageOutput.print(F("initializing... "));
-        Configuration.init();
-        if (Configuration.write()) {
-            MessageOutput.print(F("written... "));
-        } else {
-            MessageOutput.print(F("failed... "));
-        }
-    }
-    if (Configuration.get().Cfg_Version != CONFIG_VERSION) {
-        MessageOutput.print(F("migrated... "));
-        Configuration.migrate();
-    }
-    MessageOutput.println(F("done"));
-
-    // Initialize WiFi
-    MessageOutput.print(F("Initialize Network... "));
-    NetworkSettings.init();
-    MessageOutput.println(F("done"));
-    NetworkSettings.applyConfig();
-
-    // Initialize NTP
-    MessageOutput.print(F("Initialize NTP... "));
-    NtpSettings.init();
-    MessageOutput.println(F("done"));
-
-    // Initialize MqTT
-    MessageOutput.print(F("Initialize MqTT... "));
-    MqttSettings.init();
-<<<<<<< HEAD
-    MqttPublishing.init();
-    MqttVedirectPublishing.init();
-    MqttHassPublishing.init();
-    Serial.println(F("done"));
-=======
-    MqttHandleDtu.init();
-    MqttHandleInverter.init();
-    MqttHandleHass.init();
-    MessageOutput.println(F("done"));
->>>>>>> b72a98d5
-
-    // Initialize WebApi
-    MessageOutput.print(F("Initialize WebApi... "));
-    WebApi.init();
-    MessageOutput.println(F("done"));
-
-    // Check for default DTU serial
-    MessageOutput.print(F("Check for default DTU serial... "));
-    CONFIG_T& config = Configuration.get();
-    if (config.Dtu_Serial == DTU_SERIAL) {
-        MessageOutput.print(F("generate serial based on ESP chip id: "));
-        uint64_t dtuId = Utils::generateDtuSerial();
-        MessageOutput.printf("%0x%08x... ",
-            ((uint32_t)((dtuId >> 32) & 0xFFFFFFFF)),
-            ((uint32_t)(dtuId & 0xFFFFFFFF)));
-        config.Dtu_Serial = dtuId;
-        Configuration.write();
-    }
-    MessageOutput.println(F("done"));
-
-    // Initialize inverter communication
-    MessageOutput.print(F("Initialize Hoymiles interface... "));
-    SPIClass* spiClass = new SPIClass(HSPI);
-    spiClass->begin(HOYMILES_PIN_SCLK, HOYMILES_PIN_MISO, HOYMILES_PIN_MOSI, HOYMILES_PIN_CS);
-    Hoymiles.setMessageOutput(&MessageOutput);
-    Hoymiles.init(spiClass, HOYMILES_PIN_CE, HOYMILES_PIN_IRQ);
-
-    MessageOutput.println(F("  Setting radio PA level... "));
-    Hoymiles.getRadio()->setPALevel((rf24_pa_dbm_e)config.Dtu_PaLevel);
-
-    MessageOutput.println(F("  Setting DTU serial... "));
-    Hoymiles.getRadio()->setDtuSerial(config.Dtu_Serial);
-
-    MessageOutput.println(F("  Setting poll interval... "));
-    Hoymiles.setPollInterval(config.Dtu_PollInterval);
-
-    for (uint8_t i = 0; i < INV_MAX_COUNT; i++) {
-        if (config.Inverter[i].Serial > 0) {
-            MessageOutput.print(F("  Adding inverter: "));
-            MessageOutput.print(config.Inverter[i].Serial, HEX);
-            MessageOutput.print(F(" - "));
-            MessageOutput.print(config.Inverter[i].Name);
-            auto inv = Hoymiles.addInverter(
-                config.Inverter[i].Name,
-                config.Inverter[i].Serial);
-
-            if (inv != nullptr) {
-                for (uint8_t c = 0; c < INV_MAX_CHAN_COUNT; c++) {
-                    inv->Statistics()->setChannelMaxPower(c, config.Inverter[i].channel[c].MaxChannelPower);
-                }
-            }
-            MessageOutput.println(F(" done"));
-        }
-    }
-<<<<<<< HEAD
-    Serial.println(F("done"));
-
-    // Initialize ve.direct communication
-    Serial.print(F("Initialize ve.direct interface... "));
-    VeDirect.init();
-    VeDirect.setPollInterval(config.Vedirect_PollInterval);
-    Serial.println(F("done"));
-=======
-    MessageOutput.println(F("done"));
->>>>>>> b72a98d5
-}
-
-void loop()
-{
-    NetworkSettings.loop();
-    yield();
-    Hoymiles.loop();
-    yield();
-<<<<<<< HEAD
-    if (Configuration.get().Vedirect_Enabled) {
-        VeDirect.loop();
-        yield();
-    }
-    MqttPublishing.loop();
-    yield();
-    if (Configuration.get().Vedirect_Enabled) {
-        MqttVedirectPublishing.loop();
-        yield();
-    }
-    MqttHassPublishing.loop();
-=======
-    MqttHandleDtu.loop();
-    yield();
-    MqttHandleInverter.loop();
-    yield();
-    MqttHandleHass.loop();
->>>>>>> b72a98d5
-    yield();
-    WebApi.loop();
-    yield();
-    MessageOutput.loop();
-    yield();
+// SPDX-License-Identifier: GPL-2.0-or-later
+/*
+ * Copyright (C) 2022 Thomas Basler and others
+ */
+#include "Configuration.h"
+#include "MessageOutput.h"
+#include "VeDirectFrameHandler.h"
+#include "MqttHandleDtu.h"
+#include "MqttHandleHass.h"
+#include "MqttHandleInverter.h"
+#include "MqttHandleVedirect.h"
+#include "MqttSettings.h"
+#include "NetworkSettings.h"
+#include "NtpSettings.h"
+#include "Utils.h"
+#include "WebApi.h"
+#include "defaults.h"
+#include <Arduino.h>
+#include <Hoymiles.h>
+#include <LittleFS.h>
+
+void setup()
+{
+    // Initialize serial output
+    Serial.begin(SERIAL_BAUDRATE);
+    while (!Serial)
+        yield();
+    MessageOutput.println();
+    MessageOutput.println(F("Starting OpenDTU"));
+
+    // Initialize file system
+    MessageOutput.print(F("Initialize FS... "));
+    if (!LittleFS.begin(false)) { // Do not format if mount failed
+        MessageOutput.print(F("failed... trying to format..."));
+        if (!LittleFS.begin(true)) {
+            MessageOutput.print("success");
+        } else {
+            MessageOutput.print("failed");
+        }
+    } else {
+        MessageOutput.println(F("done"));
+    }
+
+    // Read configuration values
+    MessageOutput.print(F("Reading configuration... "));
+    if (!Configuration.read()) {
+        MessageOutput.print(F("initializing... "));
+        Configuration.init();
+        if (Configuration.write()) {
+            MessageOutput.print(F("written... "));
+        } else {
+            MessageOutput.print(F("failed... "));
+        }
+    }
+    if (Configuration.get().Cfg_Version != CONFIG_VERSION) {
+        MessageOutput.print(F("migrated... "));
+        Configuration.migrate();
+    }
+    MessageOutput.println(F("done"));
+
+    // Initialize WiFi
+    MessageOutput.print(F("Initialize Network... "));
+    NetworkSettings.init();
+    MessageOutput.println(F("done"));
+    NetworkSettings.applyConfig();
+
+    // Initialize NTP
+    MessageOutput.print(F("Initialize NTP... "));
+    NtpSettings.init();
+    MessageOutput.println(F("done"));
+
+    // Initialize MqTT
+    MessageOutput.print(F("Initialize MqTT... "));
+    MqttSettings.init();
+    MqttHandleDtu.init();
+    MqttHandleInverter.init();
+    MqttHandleVedirect.init();
+    MqttHandleHass.init();
+    MessageOutput.println(F("done"));
+
+    // Initialize WebApi
+    MessageOutput.print(F("Initialize WebApi... "));
+    WebApi.init();
+    MessageOutput.println(F("done"));
+
+    // Check for default DTU serial
+    MessageOutput.print(F("Check for default DTU serial... "));
+    CONFIG_T& config = Configuration.get();
+    if (config.Dtu_Serial == DTU_SERIAL) {
+        MessageOutput.print(F("generate serial based on ESP chip id: "));
+        uint64_t dtuId = Utils::generateDtuSerial();
+        MessageOutput.printf("%0x%08x... ",
+            ((uint32_t)((dtuId >> 32) & 0xFFFFFFFF)),
+            ((uint32_t)(dtuId & 0xFFFFFFFF)));
+        config.Dtu_Serial = dtuId;
+        Configuration.write();
+    }
+    MessageOutput.println(F("done"));
+
+    // Initialize inverter communication
+    MessageOutput.print(F("Initialize Hoymiles interface... "));
+    SPIClass* spiClass = new SPIClass(HSPI);
+    spiClass->begin(HOYMILES_PIN_SCLK, HOYMILES_PIN_MISO, HOYMILES_PIN_MOSI, HOYMILES_PIN_CS);
+    Hoymiles.setMessageOutput(&MessageOutput);
+    Hoymiles.init(spiClass, HOYMILES_PIN_CE, HOYMILES_PIN_IRQ);
+
+    MessageOutput.println(F("  Setting radio PA level... "));
+    Hoymiles.getRadio()->setPALevel((rf24_pa_dbm_e)config.Dtu_PaLevel);
+
+    MessageOutput.println(F("  Setting DTU serial... "));
+    Hoymiles.getRadio()->setDtuSerial(config.Dtu_Serial);
+
+    MessageOutput.println(F("  Setting poll interval... "));
+    Hoymiles.setPollInterval(config.Dtu_PollInterval);
+
+    for (uint8_t i = 0; i < INV_MAX_COUNT; i++) {
+        if (config.Inverter[i].Serial > 0) {
+            MessageOutput.print(F("  Adding inverter: "));
+            MessageOutput.print(config.Inverter[i].Serial, HEX);
+            MessageOutput.print(F(" - "));
+            MessageOutput.print(config.Inverter[i].Name);
+            auto inv = Hoymiles.addInverter(
+                config.Inverter[i].Name,
+                config.Inverter[i].Serial);
+
+            if (inv != nullptr) {
+                for (uint8_t c = 0; c < INV_MAX_CHAN_COUNT; c++) {
+                    inv->Statistics()->setChannelMaxPower(c, config.Inverter[i].channel[c].MaxChannelPower);
+                }
+            }
+            MessageOutput.println(F(" done"));
+        }
+    }
+    MessageOutput.println(F("done"));
+
+    // Initialize ve.direct communication
+    MessageOutput.println(F("Initialize ve.direct interface... "));
+    VeDirect.init();
+    VeDirect.setPollInterval(config.Vedirect_PollInterval);
+    MessageOutput.println(F("done"));
+}
+
+void loop()
+{
+    NetworkSettings.loop();
+    yield();
+    Hoymiles.loop();
+    yield();
+    if (Configuration.get().Vedirect_Enabled) {
+        VeDirect.loop();
+        yield();
+    }
+    MqttHandleDtu.loop();
+    yield();
+    MqttHandleInverter.loop();
+    yield();
+    if (Configuration.get().Vedirect_Enabled) {
+        MqttHandleVedirect.loop();
+        yield();
+    }
+    MqttHandleHass.loop();
+    yield();
+    WebApi.loop();
+    yield();
+    MessageOutput.loop();
+    yield();
 }