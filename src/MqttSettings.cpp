--- conflicted
+++ resolved
@@ -91,14 +91,9 @@
 
 void MqttSettingsClass::onMqttMessage(const espMqttClientTypes::MessageProperties& properties, const char* topic, const uint8_t* payload, const size_t len, const size_t index, const size_t total)
 {
-<<<<<<< HEAD
     if (_verboseLogging) {
-        MessageOutput.print("Received MQTT message on topic: ");
-        MessageOutput.println(topic);
-    }
-=======
-    MessageOutput.printf("Received MQTT message on topic: %s\r\n", topic);
->>>>>>> 3dc70ab4
+        MessageOutput.printf("Received MQTT message on topic: %s\r\n", topic);
+    }
 
     _mqttSubscribeParser.handle_message(properties, topic, payload, len, index, total);
 }
