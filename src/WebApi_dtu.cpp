// SPDX-License-Identifier: GPL-2.0-or-later
/*
 * Copyright (C) 2022-2024 Thomas Basler and others
 */
#include "WebApi_dtu.h"
#include "Configuration.h"
#include "WebApi.h"
#include "WebApi_errors.h"
#include <AsyncJson.h>
#include <Hoymiles.h>

WebApiDtuClass::WebApiDtuClass()
    : _applyDataTask(TASK_IMMEDIATE, TASK_ONCE, std::bind(&WebApiDtuClass::applyDataTaskCb, this))
{
}

void WebApiDtuClass::init(AsyncWebServer& server, Scheduler& scheduler)
{
    using std::placeholders::_1;

    server.on("/api/dtu/config", HTTP_GET, std::bind(&WebApiDtuClass::onDtuAdminGet, this, _1));
    server.on("/api/dtu/config", HTTP_POST, std::bind(&WebApiDtuClass::onDtuAdminPost, this, _1));

    scheduler.addTask(_applyDataTask);
}

void WebApiDtuClass::applyDataTaskCb()
{
    // Execute stuff in main thread to avoid busy SPI bus
    CONFIG_T& config = Configuration.get();
    Hoymiles.getRadioNrf()->setPALevel((rf24_pa_dbm_e)config.Dtu.Nrf.PaLevel);
    Hoymiles.getRadioCmt()->setPALevel(config.Dtu.Cmt.PaLevel);
    Hoymiles.getRadioNrf()->setDtuSerial(config.Dtu.Serial);
    Hoymiles.getRadioCmt()->setDtuSerial(config.Dtu.Serial);
    Hoymiles.getRadioCmt()->setCountryMode(static_cast<CountryModeId_t>(config.Dtu.Cmt.CountryMode));
    Hoymiles.getRadioCmt()->setInverterTargetFrequency(config.Dtu.Cmt.Frequency);
    Hoymiles.setPollInterval(config.Dtu.PollInterval);
}

void WebApiDtuClass::onDtuAdminGet(AsyncWebServerRequest* request)
{
    if (!WebApi.checkCredentials(request)) {
        return;
    }

    AsyncJsonResponse* response = new AsyncJsonResponse();
    auto& root = response->getRoot();
    const CONFIG_T& config = Configuration.get();

    // DTU Serial is read as HEX
    char buffer[sizeof(uint64_t) * 8 + 1];
    snprintf(buffer, sizeof(buffer), "%0x%08x",
        ((uint32_t)((config.Dtu.Serial >> 32) & 0xFFFFFFFF)),
        ((uint32_t)(config.Dtu.Serial & 0xFFFFFFFF)));
    root["serial"] = buffer;
    root["pollinterval"] = config.Dtu.PollInterval;
    root["verbose_logging"] = config.Dtu.VerboseLogging;
    root["nrf_enabled"] = Hoymiles.getRadioNrf()->isInitialized();
    root["nrf_palevel"] = config.Dtu.Nrf.PaLevel;
    root["cmt_enabled"] = Hoymiles.getRadioCmt()->isInitialized();
    root["cmt_palevel"] = config.Dtu.Cmt.PaLevel;
    root["cmt_frequency"] = config.Dtu.Cmt.Frequency;
    root["cmt_country"] = config.Dtu.Cmt.CountryMode;
    root["cmt_chan_width"] = Hoymiles.getRadioCmt()->getChannelWidth();

    auto data = root["country_def"].to<JsonArray>();
    auto countryDefs = Hoymiles.getRadioCmt()->getCountryFrequencyList();
    for (const auto& definition : countryDefs) {
        auto obj = data.add<JsonObject>();
        obj["freq_default"] = definition.definition.Freq_Default;
        obj["freq_min"] = definition.definition.Freq_Min;
        obj["freq_max"] = definition.definition.Freq_Max;
        obj["freq_legal_min"] = definition.definition.Freq_Legal_Min;
        obj["freq_legal_max"] = definition.definition.Freq_Legal_Max;
    }

    WebApi.sendJsonResponse(request, response, __FUNCTION__, __LINE__);
}

void WebApiDtuClass::onDtuAdminPost(AsyncWebServerRequest* request)
{
    if (!WebApi.checkCredentials(request)) {
        return;
    }

    AsyncJsonResponse* response = new AsyncJsonResponse();
    JsonDocument root;
    if (!WebApi.parseRequestData(request, response, root)) {
        return;
    }

    auto& retMsg = response->getRoot();

<<<<<<< HEAD
    if (!(root.containsKey("serial")
            && root.containsKey("pollinterval")
            && root.containsKey("verbose_logging")
            && root.containsKey("nrf_palevel")
            && root.containsKey("cmt_palevel")
            && root.containsKey("cmt_frequency")
            && root.containsKey("cmt_country"))) {
=======
    if (!(root["serial"].is<String>()
            && root["pollinterval"].is<uint32_t>()
            && root["nrf_palevel"].is<uint8_t>()
            && root["cmt_palevel"].is<uint8_t>()
            && root["cmt_frequency"].is<uint32_t>()
            && root["cmt_country"].is<uint8_t>())) {
>>>>>>> 98f4aedb
        retMsg["message"] = "Values are missing!";
        retMsg["code"] = WebApiError::GenericValueMissing;
        WebApi.sendJsonResponse(request, response, __FUNCTION__, __LINE__);
        return;
    }

    // Interpret the string as a hex value and convert it to uint64_t
    const uint64_t serial = strtoll(root["serial"].as<String>().c_str(), NULL, 16);

    if (serial == 0) {
        retMsg["message"] = "Serial cannot be zero!";
        retMsg["code"] = WebApiError::DtuSerialZero;
        WebApi.sendJsonResponse(request, response, __FUNCTION__, __LINE__);
        return;
    }

    if (root["pollinterval"].as<uint32_t>() == 0) {
        retMsg["message"] = "Poll interval must be greater zero!";
        retMsg["code"] = WebApiError::DtuPollZero;
        WebApi.sendJsonResponse(request, response, __FUNCTION__, __LINE__);
        return;
    }

    if (root["nrf_palevel"].as<uint8_t>() > 3) {
        retMsg["message"] = "Invalid power level setting!";
        retMsg["code"] = WebApiError::DtuInvalidPowerLevel;
        WebApi.sendJsonResponse(request, response, __FUNCTION__, __LINE__);
        return;
    }

    if (root["cmt_palevel"].as<int8_t>() < -10 || root["cmt_palevel"].as<int8_t>() > 20) {
        retMsg["message"] = "Invalid power level setting!";
        retMsg["code"] = WebApiError::DtuInvalidPowerLevel;
        WebApi.sendJsonResponse(request, response, __FUNCTION__, __LINE__);
        return;
    }

    if (root["cmt_country"].as<uint8_t>() >= CountryModeId_t::CountryModeId_Max) {
        retMsg["message"] = "Invalid country setting!";
        retMsg["code"] = WebApiError::DtuInvalidCmtCountry;
        WebApi.sendJsonResponse(request, response, __FUNCTION__, __LINE__);
        return;
    }

    auto FrequencyDefinition = Hoymiles.getRadioCmt()->getCountryFrequencyList()[root["cmt_country"].as<CountryModeId_t>()].definition;
    if (root["cmt_frequency"].as<uint32_t>() < FrequencyDefinition.Freq_Min
        || root["cmt_frequency"].as<uint32_t>() > FrequencyDefinition.Freq_Max
        || root["cmt_frequency"].as<uint32_t>() % Hoymiles.getRadioCmt()->getChannelWidth() > 0) {

        retMsg["message"] = "Invalid CMT frequency setting!";
        retMsg["code"] = WebApiError::DtuInvalidCmtFrequency;
        retMsg["param"]["min"] = FrequencyDefinition.Freq_Min;
        retMsg["param"]["max"] = FrequencyDefinition.Freq_Max;
        WebApi.sendJsonResponse(request, response, __FUNCTION__, __LINE__);
        return;
    }

    CONFIG_T& config = Configuration.get();

    config.Dtu.Serial = serial;
    config.Dtu.PollInterval = root["pollinterval"].as<uint32_t>();
    config.Dtu.VerboseLogging = root["verbose_logging"].as<bool>();
    config.Dtu.Nrf.PaLevel = root["nrf_palevel"].as<uint8_t>();
    config.Dtu.Cmt.PaLevel = root["cmt_palevel"].as<int8_t>();
    config.Dtu.Cmt.Frequency = root["cmt_frequency"].as<uint32_t>();
    config.Dtu.Cmt.CountryMode = root["cmt_country"].as<CountryModeId_t>();

    WebApi.writeConfig(retMsg);

    WebApi.sendJsonResponse(request, response, __FUNCTION__, __LINE__);

    _applyDataTask.enable();
    _applyDataTask.restart();
}<|MERGE_RESOLUTION|>--- conflicted
+++ resolved
@@ -91,22 +91,13 @@
 
     auto& retMsg = response->getRoot();
 
-<<<<<<< HEAD
-    if (!(root.containsKey("serial")
-            && root.containsKey("pollinterval")
-            && root.containsKey("verbose_logging")
-            && root.containsKey("nrf_palevel")
-            && root.containsKey("cmt_palevel")
-            && root.containsKey("cmt_frequency")
-            && root.containsKey("cmt_country"))) {
-=======
     if (!(root["serial"].is<String>()
             && root["pollinterval"].is<uint32_t>()
+            && root["verbose_logging"].is<bool>()
             && root["nrf_palevel"].is<uint8_t>()
             && root["cmt_palevel"].is<uint8_t>()
             && root["cmt_frequency"].is<uint32_t>()
             && root["cmt_country"].is<uint8_t>())) {
->>>>>>> 98f4aedb
         retMsg["message"] = "Values are missing!";
         retMsg["code"] = WebApiError::GenericValueMissing;
         WebApi.sendJsonResponse(request, response, __FUNCTION__, __LINE__);
