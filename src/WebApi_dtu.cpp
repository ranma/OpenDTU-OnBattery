// SPDX-License-Identifier: GPL-2.0-or-later
/*
 * Copyright (C) 2022 Thomas Basler and others
 */
#include "WebApi_dtu.h"
#include "Configuration.h"
#include "WebApi.h"
#include "WebApi_errors.h"
#include <AsyncJson.h>
#include <Hoymiles.h>

void WebApiDtuClass::init(AsyncWebServer* server)
{
    using std::placeholders::_1;

    _server = server;

    _server->on("/api/dtu/config", HTTP_GET, std::bind(&WebApiDtuClass::onDtuAdminGet, this, _1));
    _server->on("/api/dtu/config", HTTP_POST, std::bind(&WebApiDtuClass::onDtuAdminPost, this, _1));
}

void WebApiDtuClass::loop()
{
}

void WebApiDtuClass::onDtuAdminGet(AsyncWebServerRequest* request)
{
    if (!WebApi.checkCredentials(request)) {
        return;
    }

    AsyncJsonResponse* response = new AsyncJsonResponse();
    JsonObject root = response->getRoot();
    const CONFIG_T& config = Configuration.get();

    // DTU Serial is read as HEX
    char buffer[sizeof(uint64_t) * 8 + 1];
    snprintf(buffer, sizeof(buffer), "%0x%08x",
        ((uint32_t)((config.Dtu_Serial >> 32) & 0xFFFFFFFF)),
        ((uint32_t)(config.Dtu_Serial & 0xFFFFFFFF)));
    root["serial"] = buffer;
    root["pollinterval"] = config.Dtu_PollInterval;
    root["verbose_logging"] = config.Dtu_VerboseLogging;
    root["nrf_enabled"] = Hoymiles.getRadioNrf()->isInitialized();
    root["nrf_palevel"] = config.Dtu_NrfPaLevel;
    root["cmt_enabled"] = Hoymiles.getRadioCmt()->isInitialized();
    root["cmt_palevel"] = config.Dtu_CmtPaLevel;
    root["cmt_frequency"] = config.Dtu_CmtFrequency;

    response->setLength();
    request->send(response);
}

void WebApiDtuClass::onDtuAdminPost(AsyncWebServerRequest* request)
{
    if (!WebApi.checkCredentials(request)) {
        return;
    }

    AsyncJsonResponse* response = new AsyncJsonResponse();
    JsonObject retMsg = response->getRoot();
    retMsg["type"] = "warning";

    if (!request->hasParam("data", true)) {
        retMsg["message"] = "No values found!";
        retMsg["code"] = WebApiError::GenericNoValueFound;
        response->setLength();
        request->send(response);
        return;
    }

    String json = request->getParam("data", true)->value();

    if (json.length() > 1024) {
        retMsg["message"] = "Data too large!";
        retMsg["code"] = WebApiError::GenericDataTooLarge;
        response->setLength();
        request->send(response);
        return;
    }

    DynamicJsonDocument root(1024);
    DeserializationError error = deserializeJson(root, json);

    if (error) {
        retMsg["message"] = "Failed to parse data!";
        retMsg["code"] = WebApiError::GenericParseError;
        response->setLength();
        request->send(response);
        return;
    }

<<<<<<< HEAD
    if (!(root.containsKey("serial") &&
                root.containsKey("pollinterval") &&
                root.containsKey("verbose_logging") &&
                root.containsKey("nrf_palevel") &&
                root.containsKey("cmt_palevel") &&
                root.containsKey("cmt_frequency"))) {
=======
    if (!(root.containsKey("serial")
            && root.containsKey("pollinterval")
            && root.containsKey("nrf_palevel")
            && root.containsKey("cmt_palevel")
            && root.containsKey("cmt_frequency"))) {
>>>>>>> 92c9544b
        retMsg["message"] = "Values are missing!";
        retMsg["code"] = WebApiError::GenericValueMissing;
        response->setLength();
        request->send(response);
        return;
    }

    if (root["serial"].as<uint64_t>() == 0) {
        retMsg["message"] = "Serial cannot be zero!";
        retMsg["code"] = WebApiError::DtuSerialZero;
        response->setLength();
        request->send(response);
        return;
    }

    if (root["pollinterval"].as<uint32_t>() == 0) {
        retMsg["message"] = "Poll interval must be greater zero!";
        retMsg["code"] = WebApiError::DtuPollZero;
        response->setLength();
        request->send(response);
        return;
    }

    if (root["nrf_palevel"].as<uint8_t>() > 3) {
        retMsg["message"] = "Invalid power level setting!";
        retMsg["code"] = WebApiError::DtuInvalidPowerLevel;
        response->setLength();
        request->send(response);
        return;
    }

    if (root["cmt_palevel"].as<int8_t>() < -10 || root["cmt_palevel"].as<int8_t>() > 20) {
        retMsg["message"] = "Invalid power level setting!";
        retMsg["code"] = WebApiError::DtuInvalidPowerLevel;
        response->setLength();
        request->send(response);
        return;
    }

    if (root["cmt_frequency"].as<uint32_t>() < Hoymiles.getRadioCmt()->getMinFrequency()
        || root["cmt_frequency"].as<uint32_t>() > Hoymiles.getRadioCmt()->getMaxFrequency()
        || root["cmt_frequency"].as<uint32_t>() % 250 > 0) {

        retMsg["message"] = "Invalid CMT frequency setting!";
        retMsg["code"] = WebApiError::DtuInvalidCmtFrequency;
        retMsg["param"]["min"] = Hoymiles.getRadioCmt()->getMinFrequency();
        retMsg["param"]["max"] = Hoymiles.getRadioCmt()->getMaxFrequency();
        response->setLength();
        request->send(response);
        return;
    }

    CONFIG_T& config = Configuration.get();

    // Interpret the string as a hex value and convert it to uint64_t
    config.Dtu_Serial = strtoll(root["serial"].as<String>().c_str(), NULL, 16);
    config.Dtu_PollInterval = root["pollinterval"].as<uint32_t>();
    config.Dtu_VerboseLogging = root["verbose_logging"].as<bool>();
    config.Dtu_NrfPaLevel = root["nrf_palevel"].as<uint8_t>();
    config.Dtu_CmtPaLevel = root["cmt_palevel"].as<int8_t>();
    config.Dtu_CmtFrequency = root["cmt_frequency"].as<uint32_t>();
    Configuration.write();

    retMsg["type"] = "success";
    retMsg["message"] = "Settings saved!";
    retMsg["code"] = WebApiError::GenericSuccess;

    response->setLength();
    request->send(response);

    Hoymiles.getRadioNrf()->setPALevel((rf24_pa_dbm_e)config.Dtu_NrfPaLevel);
    Hoymiles.getRadioCmt()->setPALevel(config.Dtu_CmtPaLevel);
    Hoymiles.getRadioNrf()->setDtuSerial(config.Dtu_Serial);
    Hoymiles.getRadioCmt()->setDtuSerial(config.Dtu_Serial);
    Hoymiles.getRadioCmt()->setInverterTargetFrequency(config.Dtu_CmtFrequency);
    Hoymiles.setPollInterval(config.Dtu_PollInterval);
    Hoymiles.setVerboseLogging(config.Dtu_VerboseLogging);
}<|MERGE_RESOLUTION|>--- conflicted
+++ resolved
@@ -90,20 +90,12 @@
         return;
     }
 
-<<<<<<< HEAD
-    if (!(root.containsKey("serial") &&
-                root.containsKey("pollinterval") &&
-                root.containsKey("verbose_logging") &&
-                root.containsKey("nrf_palevel") &&
-                root.containsKey("cmt_palevel") &&
-                root.containsKey("cmt_frequency"))) {
-=======
-    if (!(root.containsKey("serial")
+    if (!(root.containsKey("serial") 
             && root.containsKey("pollinterval")
-            && root.containsKey("nrf_palevel")
-            && root.containsKey("cmt_palevel")
+            && root.containsKey("verbose_logging") 
+            && root.containsKey("nrf_palevel") 
+            && root.containsKey("cmt_palevel") 
             && root.containsKey("cmt_frequency"))) {
->>>>>>> 92c9544b
         retMsg["message"] = "Values are missing!";
         retMsg["code"] = WebApiError::GenericValueMissing;
         response->setLength();
