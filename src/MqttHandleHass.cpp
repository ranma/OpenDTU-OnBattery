// SPDX-License-Identifier: GPL-2.0-or-later
/*
 * Copyright (C) 2022-2024 Thomas Basler and others
 */
#include "MqttHandleHass.h"
#include "MqttHandleInverter.h"
#include "MqttSettings.h"
#include "NetworkSettings.h"
#include "Utils.h"
#include "__compiled_constants.h"
#include "defaults.h"

MqttHandleHassClass MqttHandleHass;

MqttHandleHassClass::MqttHandleHassClass()
    : _loopTask(TASK_IMMEDIATE, TASK_FOREVER, std::bind(&MqttHandleHassClass::loop, this))
{
}

void MqttHandleHassClass::init(Scheduler& scheduler)
{
    scheduler.addTask(_loopTask);
    _loopTask.enable();
}

void MqttHandleHassClass::loop()
{
    if (_updateForced) {
        publishConfig();
        _updateForced = false;
    }

    if (MqttSettings.getConnected() && !_wasConnected) {
        // Connection established
        _wasConnected = true;
        publishConfig();
    } else if (!MqttSettings.getConnected() && _wasConnected) {
        // Connection lost
        _wasConnected = false;
    }
}

void MqttHandleHassClass::forceUpdate()
{
    _updateForced = true;
}

void MqttHandleHassClass::publishConfig()
{
    if (!Configuration.get().Mqtt.Hass.Enabled) {
        return;
    }

    if (!MqttSettings.getConnected() && Hoymiles.isAllRadioIdle()) {
        return;
    }

    const CONFIG_T& config = Configuration.get();

    // publish DTU sensors
    publishDtuSensor("IP", "dtu/ip", "", "mdi:network-outline", DEVICE_CLS_NONE, CATEGORY_DIAGNOSTIC);
    publishDtuSensor("WiFi Signal", "dtu/rssi", "dBm", "", DEVICE_CLS_SIGNAL_STRENGTH, CATEGORY_DIAGNOSTIC);
    publishDtuSensor("Uptime", "dtu/uptime", "s", "", DEVICE_CLS_DURATION, CATEGORY_DIAGNOSTIC);
    publishDtuSensor("Temperature", "dtu/temperature", "°C", "mdi:thermometer", DEVICE_CLS_TEMPERATURE, CATEGORY_DIAGNOSTIC);
    publishDtuSensor("Heap Size", "dtu/heap/size", "Bytes", "mdi:memory", DEVICE_CLS_NONE, CATEGORY_DIAGNOSTIC);
    publishDtuSensor("Heap Free", "dtu/heap/free", "Bytes", "mdi:memory", DEVICE_CLS_NONE, CATEGORY_DIAGNOSTIC);
    publishDtuSensor("Largest Free Heap Block", "dtu/heap/maxalloc", "Bytes", "mdi:memory", DEVICE_CLS_NONE, CATEGORY_DIAGNOSTIC);
    publishDtuSensor("Lifetime Minimum Free Heap", "dtu/heap/minfree", "Bytes", "mdi:memory", DEVICE_CLS_NONE, CATEGORY_DIAGNOSTIC);

    publishDtuSensor("Yield Total", "ac/yieldtotal", "kWh", "", DEVICE_CLS_ENERGY, CATEGORY_NONE);
    publishDtuSensor("Yield Day", "ac/yieldday", "Wh", "", DEVICE_CLS_ENERGY, CATEGORY_NONE);
    publishDtuSensor("AC Power", "ac/power", "W", "", DEVICE_CLS_PWR, CATEGORY_NONE);

    publishDtuBinarySensor("Status", config.Mqtt.Lwt.Topic, config.Mqtt.Lwt.Value_Online, config.Mqtt.Lwt.Value_Offline, DEVICE_CLS_CONNECTIVITY, CATEGORY_DIAGNOSTIC);

    // Loop all inverters
    for (uint8_t i = 0; i < Hoymiles.getNumInverters(); i++) {
        auto inv = Hoymiles.getInverterByPos(i);

        publishInverterButton(inv, "Turn Inverter Off", "cmd/power", "0", "mdi:power-plug-off", DEVICE_CLS_NONE, CATEGORY_CONFIG);
        publishInverterButton(inv, "Turn Inverter On", "cmd/power", "1", "mdi:power-plug", DEVICE_CLS_NONE, CATEGORY_CONFIG);
        publishInverterButton(inv, "Restart Inverter", "cmd/restart", "1", "", DEVICE_CLS_RESTART, CATEGORY_CONFIG);
        publishInverterButton(inv, "Reset Radio Statistics", "cmd/reset_rf_stats", "1", "", DEVICE_CLS_NONE, CATEGORY_CONFIG);

        publishInverterNumber(inv, "Limit NonPersistent Relative", "status/limit_relative", "cmd/limit_nonpersistent_relative", 0, 100, 0.1, "%", "mdi:speedometer", CATEGORY_CONFIG);
        publishInverterNumber(inv, "Limit Persistent Relative", "status/limit_relative", "cmd/limit_persistent_relative", 0, 100, 0.1, "%", "mdi:speedometer", CATEGORY_CONFIG);

        publishInverterNumber(inv, "Limit NonPersistent Absolute", "status/limit_absolute", "cmd/limit_nonpersistent_absolute", 0, MAX_INVERTER_LIMIT, 1, "W", "mdi:speedometer", CATEGORY_CONFIG);
        publishInverterNumber(inv, "Limit Persistent Absolute", "status/limit_absolute", "cmd/limit_persistent_absolute", 0, MAX_INVERTER_LIMIT, 1, "W", "mdi:speedometer", CATEGORY_CONFIG);

        publishInverterBinarySensor(inv, "Reachable", "status/reachable", "1", "0", DEVICE_CLS_CONNECTIVITY, CATEGORY_DIAGNOSTIC);
        publishInverterBinarySensor(inv, "Producing", "status/producing", "1", "0", DEVICE_CLS_NONE, CATEGORY_NONE);

        publishInverterSensor(inv, "TX Requests", "radio/tx_request", "", "", DEVICE_CLS_NONE, CATEGORY_DIAGNOSTIC);
        publishInverterSensor(inv, "RX Success", "radio/rx_success", "", "", DEVICE_CLS_NONE, CATEGORY_DIAGNOSTIC);
        publishInverterSensor(inv, "RX Fail Receive Nothing", "radio/rx_fail_nothing", "", "", DEVICE_CLS_NONE, CATEGORY_DIAGNOSTIC);
        publishInverterSensor(inv, "RX Fail Receive Partial", "radio/rx_fail_partial", "", "", DEVICE_CLS_NONE, CATEGORY_DIAGNOSTIC);
        publishInverterSensor(inv, "RX Fail Receive Corrupt", "radio/rx_fail_corrupt", "", "", DEVICE_CLS_NONE, CATEGORY_DIAGNOSTIC);
        publishInverterSensor(inv, "TX Re-Request Fragment", "radio/tx_re_request", "", "", DEVICE_CLS_NONE, CATEGORY_DIAGNOSTIC);

        // Loop all channels
        for (auto& t : inv->Statistics()->getChannelTypes()) {
            for (auto& c : inv->Statistics()->getChannelsByType(t)) {
                for (uint8_t f = 0; f < DEVICE_CLS_ASSIGN_LIST_LEN; f++) {
                    bool clear = false;
                    if (t == TYPE_DC && !config.Mqtt.Hass.IndividualPanels) {
                        clear = true;
                    }
                    publishInverterField(inv, t, c, deviceFieldAssignment[f], clear);
                }
            }
        }
    }
}

void MqttHandleHassClass::publishInverterField(std::shared_ptr<InverterAbstract> inv, const ChannelType_t type, const ChannelNum_t channel, const byteAssign_fieldDeviceClass_t fieldType, const bool clear)
{
    if (!inv->Statistics()->hasChannelFieldValue(type, channel, fieldType.fieldId)) {
        return;
    }

    const String serial = inv->serialString();

    String fieldName;
    if (type == TYPE_INV && fieldType.fieldId == FLD_PDC) {
        fieldName = "PowerDC";
    } else {
        fieldName = inv->Statistics()->getChannelFieldName(type, channel, fieldType.fieldId);
    }

    String chanNum;
    if (type == TYPE_DC) {
        // TODO(tbnobody)
        chanNum = static_cast<uint8_t>(channel) + 1;
    } else {
        chanNum = channel;
    }

    const String configTopic = "sensor/dtu_" + serial
        + "/" + "ch" + chanNum + "_" + fieldName
        + "/config";

    if (!clear) {
        const String stateTopic = MqttSettings.getPrefix() + MqttHandleInverter.getTopic(inv, type, channel, fieldType.fieldId);
        const char* stateCls = stateClass_name[fieldType.stateClsId];

        String name;
        if (type != TYPE_DC) {
            name = fieldName;
        } else {
            name = "CH" + chanNum + " " + fieldName;
        }

        String unit_of_measure = inv->Statistics()->getChannelFieldUnit(type, channel, fieldType.fieldId);

        JsonDocument root;
        createInverterInfo(root, inv);
        addCommonMetadata(root, unit_of_measure, "", fieldType.deviceClsId, CATEGORY_NONE);

        root["name"] = name;
        root["stat_t"] = stateTopic;
        root["uniq_id"] = serial + "_ch" + chanNum + "_" + fieldName;

        if (Configuration.get().Mqtt.Hass.Expire) {
            root["exp_aft"] = Hoymiles.getNumInverters() * max<uint32_t>(Hoymiles.PollInterval(), Configuration.get().Mqtt.PublishInterval) * inv->getReachableThreshold();
        }
        if (stateCls != 0) {
            root["stat_cla"] = stateCls;
        }

        publish(configTopic, root);
    } else {
        publish(configTopic, "");
    }
}

void MqttHandleHassClass::publishInverterButton(std::shared_ptr<InverterAbstract> inv, const String& name, const String& state_topic, const String& payload, const String& icon, const DeviceClassType device_class, const CategoryType category)
{
    const String serial = inv->serialString();

    String buttonId = name;
    buttonId.replace(" ", "_");
    buttonId.toLowerCase();

    const String configTopic = "button/dtu_" + serial
        + "/" + buttonId
        + "/config";

    const String cmdTopic = MqttSettings.getPrefix() + serial + "/" + state_topic;

    JsonDocument root;
    createInverterInfo(root, inv);
    addCommonMetadata(root, "", icon, device_class, category);

    root["name"] = name;
    root["uniq_id"] = serial + "_" + buttonId;
    root["cmd_t"] = cmdTopic;
    root["payload_press"] = payload;

    publish(configTopic, root);
}

void MqttHandleHassClass::publishInverterNumber(
    std::shared_ptr<InverterAbstract> inv, const String& name,
    const String& stateTopic, const String& command_topic,
    const int16_t min, const int16_t max, float step,
    const String& unit_of_measure, const String& icon, const CategoryType category)
{
    const String serial = inv->serialString();

    String buttonId = name;
    buttonId.replace(" ", "_");
    buttonId.toLowerCase();

    const String configTopic = "number/dtu_" + serial
        + "/" + buttonId
        + "/config";

    const String cmdTopic = MqttSettings.getPrefix() + serial + "/" + command_topic;
    const String statTopic = MqttSettings.getPrefix() + serial + "/" + stateTopic;

    JsonDocument root;
    createInverterInfo(root, inv);
    addCommonMetadata(root, unit_of_measure, icon, DEVICE_CLS_NONE, category);

    root["name"] = name;
    root["uniq_id"] = serial + "_" + buttonId;
    root["cmd_t"] = cmdTopic;
    root["stat_t"] = statTopic;
    root["min"] = min;
    root["max"] = max;
    root["step"] = step;

<<<<<<< HEAD
    createInverterInfo(root, inv);

    if (!Utils::checkJsonAlloc(root, __FUNCTION__, __LINE__)) {
        return;
    }

    String buffer;
    serializeJson(root, buffer);
    publish(configTopic, buffer);
}

void MqttHandleHassClass::publishInverterBinarySensor(std::shared_ptr<InverterAbstract> inv, const char* caption, const char* subTopic, const char* payload_on, const char* payload_off)
{
    const String serial = inv->serialString();

    String sensorId = caption;
    sensorId.replace(" ", "_");
    sensorId.toLowerCase();

    const String configTopic = "binary_sensor/dtu_" + serial
        + "/" + sensorId
        + "/config";

    const String statTopic = MqttSettings.getPrefix() + serial + "/" + subTopic;

    JsonDocument root;

    root["name"] = caption;
    root["uniq_id"] = serial + "_" + sensorId;
    root["stat_t"] = statTopic;
    root["pl_on"] = payload_on;
    root["pl_off"] = payload_off;

    createInverterInfo(root, inv);

    if (!Utils::checkJsonAlloc(root, __FUNCTION__, __LINE__)) {
        return;
    }

    String buffer;
    serializeJson(root, buffer);
    publish(configTopic, buffer);
}

void MqttHandleHassClass::publishDtuSensor(const char* name, const char* device_class, const char* category, const char* icon, const char* unit_of_measure, const char* subTopic)
{
    String id = name;
    id.toLowerCase();
    id.replace(" ", "_");
    String topic = subTopic;
    if (topic == "") {
        topic = id;
    }

    JsonDocument root;

    root["name"] = name;
    root["uniq_id"] = getDtuUniqueId() + "_" + id;
    if (strcmp(device_class, "")) {
        root["dev_cla"] = device_class;
    }
    if (strcmp(category, "")) {
        root["ent_cat"] = category;
    }
    if (strcmp(icon, "")) {
        root["ic"] = icon;
    }
    if (strcmp(unit_of_measure, "")) {
        root["unit_of_meas"] = unit_of_measure;
    }
    root["stat_t"] = MqttSettings.getPrefix() + "dtu" + "/" + topic;

    root["avty_t"] = MqttSettings.getPrefix() + Configuration.get().Mqtt.Lwt.Topic;

    const CONFIG_T& config = Configuration.get();
    root["pl_avail"] = config.Mqtt.Lwt.Value_Online;
    root["pl_not_avail"] = config.Mqtt.Lwt.Value_Offline;

    createDtuInfo(root);

 

    String buffer;
    const String configTopic = "sensor/" + getDtuUniqueId() + "/" + id + "/config";
    serializeJson(root, buffer);
    publish(configTopic, buffer);
}

void MqttHandleHassClass::publishDtuBinarySensor(const char* name, const char* device_class, const char* category, const char* payload_on, const char* payload_off, const char* subTopic)
{
    String id = name;
    id.toLowerCase();
    id.replace(" ", "_");

    String topic = subTopic;
    if (!strcmp(subTopic, "")) {
        topic = String("dtu/") + "/" + id;
    }

    JsonDocument root;

    root["name"] = name;
    root["uniq_id"] = getDtuUniqueId() + "_" + id;
    root["stat_t"] = MqttSettings.getPrefix() + topic;
    root["pl_on"] = payload_on;
    root["pl_off"] = payload_off;

    if (strcmp(device_class, "")) {
        root["dev_cla"] = device_class;
    }
    if (strcmp(category, "")) {
        root["ent_cat"] = category;
    }

    createDtuInfo(root);

    if (!Utils::checkJsonAlloc(root, __FUNCTION__, __LINE__)) {
        return;
    }

    String buffer;
    const String configTopic = "binary_sensor/" + getDtuUniqueId() + "/" + id + "/config";
    serializeJson(root, buffer);
    publish(configTopic, buffer);
=======
    publish(configTopic, root);
>>>>>>> 35590074
}

void MqttHandleHassClass::createInverterInfo(JsonDocument& root, std::shared_ptr<InverterAbstract> inv)
{
    createDeviceInfo(
        root,
        inv->name(),
        inv->serialString(),
        getDtuUrl(),
        "OpenDTU",
        inv->typeName(),
        __COMPILED_GIT_HASH__,
        getDtuUniqueId());
}

void MqttHandleHassClass::createDtuInfo(JsonDocument& root)
{
    createDeviceInfo(
        root,
        NetworkSettings.getHostname(),
        getDtuUniqueId(),
        getDtuUrl(),
        "OpenDTU",
        "OpenDTU",
        __COMPILED_GIT_HASH__);
}

void MqttHandleHassClass::createDeviceInfo(
    JsonDocument& root,
    const String& name, const String& identifiers, const String& configuration_url,
    const String& manufacturer, const String& model, const String& sw_version,
    const String& via_device)
{
    auto object = root["dev"].to<JsonObject>();

    object["name"] = name;
    object["ids"] = identifiers;
    object["cu"] = configuration_url;
    object["mf"] = manufacturer;
    object["mdl"] = model;
    object["sw"] = sw_version;

    if (via_device != "") {
        object["via_device"] = via_device;
    }
}

String MqttHandleHassClass::getDtuUniqueId()
{
    return NetworkSettings.getHostname() + "_" + Utils::getChipId();
}

String MqttHandleHassClass::getDtuUrl()
{
    return String("http://") + NetworkSettings.localIP().toString();
}

void MqttHandleHassClass::publish(const String& subtopic, const String& payload)
{
    String topic = Configuration.get().Mqtt.Hass.Topic;
    topic += subtopic;
    MqttSettings.publishGeneric(topic, payload, Configuration.get().Mqtt.Hass.Retain);
    yield();
}

void MqttHandleHassClass::publish(const String& subtopic, const JsonDocument& doc)
{
    if (!Utils::checkJsonAlloc(doc, __FUNCTION__, __LINE__)) {
        return;
    }
    String buffer;
    serializeJson(doc, buffer);
    publish(subtopic, buffer);
}

void MqttHandleHassClass::addCommonMetadata(JsonDocument& doc, const String& unit_of_measure, const String& icon, const DeviceClassType device_class, const CategoryType category)
{
    if (unit_of_measure != "") {
        doc["unit_of_meas"] = unit_of_measure;
    }
    if (icon != "") {
        doc["ic"] = icon;
    }
    if (device_class != DEVICE_CLS_NONE) {
        doc["dev_cla"] = deviceClass_name[device_class];
    }
    if (category != CATEGORY_NONE) {
        doc["ent_cat"] = category_name[category];
    }
}

void MqttHandleHassClass::publishBinarySensor(JsonDocument& doc, const String& root_device, const String& unique_id_prefix, const String& name, const String& state_topic, const String& payload_on, const String& payload_off, const DeviceClassType device_class, const CategoryType category)
{
    String sensor_id = name;
    sensor_id.toLowerCase();
    sensor_id.replace(" ", "_");

    doc["name"] = name;
    doc["uniq_id"] = unique_id_prefix + "_" + sensor_id;
    doc["stat_t"] = MqttSettings.getPrefix() + state_topic;
    doc["pl_on"] = payload_on;
    doc["pl_off"] = payload_off;

    addCommonMetadata(doc, "", "", device_class, category);

    const String configTopic = "binary_sensor/" + root_device + "/" + sensor_id + "/config";
    publish(configTopic, doc);
}

void MqttHandleHassClass::publishDtuBinarySensor(const String& name, const String& state_topic, const String& payload_on, const String& payload_off, const DeviceClassType device_class, const CategoryType category)
{
    const String dtuId = getDtuUniqueId();

    JsonDocument root;
    createDtuInfo(root);
    publishBinarySensor(root, dtuId, dtuId, name, state_topic, payload_on, payload_off, device_class, category);
}

void MqttHandleHassClass::publishInverterBinarySensor(std::shared_ptr<InverterAbstract> inv, const String& name, const String& state_topic, const String& payload_on, const String& payload_off, const DeviceClassType device_class, const CategoryType category)
{
    const String serial = inv->serialString();

    JsonDocument root;
    createInverterInfo(root, inv);
    publishBinarySensor(root, "dtu_" + serial, serial, name, serial + "/" + state_topic, payload_on, payload_off, device_class, category);
}

void MqttHandleHassClass::publishSensor(JsonDocument& doc, const String& root_device, const String& unique_id_prefix, const String& name, const String& state_topic, const String& unit_of_measure, const String& icon, const DeviceClassType device_class, const CategoryType category)
{
    String sensor_id = name;
    sensor_id.toLowerCase();
    sensor_id.replace(" ", "_");

    doc["name"] = name;
    doc["uniq_id"] = unique_id_prefix + "_" + sensor_id;
    doc["stat_t"] = MqttSettings.getPrefix() + state_topic;

    addCommonMetadata(doc, unit_of_measure, icon, device_class, category);

    const CONFIG_T& config = Configuration.get();
    doc["avty_t"] = MqttSettings.getPrefix() + config.Mqtt.Lwt.Topic;
    doc["pl_avail"] = config.Mqtt.Lwt.Value_Online;
    doc["pl_not_avail"] = config.Mqtt.Lwt.Value_Offline;

    const String configTopic = "sensor/" + root_device + "/" + sensor_id + "/config";
    publish(configTopic, doc);
}

void MqttHandleHassClass::publishDtuSensor(const String& name, const String& state_topic, const String& unit_of_measure, const String& icon, const DeviceClassType device_class, const CategoryType category)
{
    const String dtuId = getDtuUniqueId();

    JsonDocument root;
    createDtuInfo(root);
    publishSensor(root, dtuId, dtuId, name, state_topic, unit_of_measure, icon, device_class, category);
}

void MqttHandleHassClass::publishInverterSensor(std::shared_ptr<InverterAbstract> inv, const String& name, const String& state_topic, const String& unit_of_measure, const String& icon, const DeviceClassType device_class, const CategoryType category)
{
    const String serial = inv->serialString();

    JsonDocument root;
    createInverterInfo(root, inv);
    publishSensor(root, "dtu_" + serial, serial, name, serial + "/" + state_topic, unit_of_measure, icon, device_class, category);
}<|MERGE_RESOLUTION|>--- conflicted
+++ resolved
@@ -231,134 +231,7 @@
     root["max"] = max;
     root["step"] = step;
 
-<<<<<<< HEAD
-    createInverterInfo(root, inv);
-
-    if (!Utils::checkJsonAlloc(root, __FUNCTION__, __LINE__)) {
-        return;
-    }
-
-    String buffer;
-    serializeJson(root, buffer);
-    publish(configTopic, buffer);
-}
-
-void MqttHandleHassClass::publishInverterBinarySensor(std::shared_ptr<InverterAbstract> inv, const char* caption, const char* subTopic, const char* payload_on, const char* payload_off)
-{
-    const String serial = inv->serialString();
-
-    String sensorId = caption;
-    sensorId.replace(" ", "_");
-    sensorId.toLowerCase();
-
-    const String configTopic = "binary_sensor/dtu_" + serial
-        + "/" + sensorId
-        + "/config";
-
-    const String statTopic = MqttSettings.getPrefix() + serial + "/" + subTopic;
-
-    JsonDocument root;
-
-    root["name"] = caption;
-    root["uniq_id"] = serial + "_" + sensorId;
-    root["stat_t"] = statTopic;
-    root["pl_on"] = payload_on;
-    root["pl_off"] = payload_off;
-
-    createInverterInfo(root, inv);
-
-    if (!Utils::checkJsonAlloc(root, __FUNCTION__, __LINE__)) {
-        return;
-    }
-
-    String buffer;
-    serializeJson(root, buffer);
-    publish(configTopic, buffer);
-}
-
-void MqttHandleHassClass::publishDtuSensor(const char* name, const char* device_class, const char* category, const char* icon, const char* unit_of_measure, const char* subTopic)
-{
-    String id = name;
-    id.toLowerCase();
-    id.replace(" ", "_");
-    String topic = subTopic;
-    if (topic == "") {
-        topic = id;
-    }
-
-    JsonDocument root;
-
-    root["name"] = name;
-    root["uniq_id"] = getDtuUniqueId() + "_" + id;
-    if (strcmp(device_class, "")) {
-        root["dev_cla"] = device_class;
-    }
-    if (strcmp(category, "")) {
-        root["ent_cat"] = category;
-    }
-    if (strcmp(icon, "")) {
-        root["ic"] = icon;
-    }
-    if (strcmp(unit_of_measure, "")) {
-        root["unit_of_meas"] = unit_of_measure;
-    }
-    root["stat_t"] = MqttSettings.getPrefix() + "dtu" + "/" + topic;
-
-    root["avty_t"] = MqttSettings.getPrefix() + Configuration.get().Mqtt.Lwt.Topic;
-
-    const CONFIG_T& config = Configuration.get();
-    root["pl_avail"] = config.Mqtt.Lwt.Value_Online;
-    root["pl_not_avail"] = config.Mqtt.Lwt.Value_Offline;
-
-    createDtuInfo(root);
-
- 
-
-    String buffer;
-    const String configTopic = "sensor/" + getDtuUniqueId() + "/" + id + "/config";
-    serializeJson(root, buffer);
-    publish(configTopic, buffer);
-}
-
-void MqttHandleHassClass::publishDtuBinarySensor(const char* name, const char* device_class, const char* category, const char* payload_on, const char* payload_off, const char* subTopic)
-{
-    String id = name;
-    id.toLowerCase();
-    id.replace(" ", "_");
-
-    String topic = subTopic;
-    if (!strcmp(subTopic, "")) {
-        topic = String("dtu/") + "/" + id;
-    }
-
-    JsonDocument root;
-
-    root["name"] = name;
-    root["uniq_id"] = getDtuUniqueId() + "_" + id;
-    root["stat_t"] = MqttSettings.getPrefix() + topic;
-    root["pl_on"] = payload_on;
-    root["pl_off"] = payload_off;
-
-    if (strcmp(device_class, "")) {
-        root["dev_cla"] = device_class;
-    }
-    if (strcmp(category, "")) {
-        root["ent_cat"] = category;
-    }
-
-    createDtuInfo(root);
-
-    if (!Utils::checkJsonAlloc(root, __FUNCTION__, __LINE__)) {
-        return;
-    }
-
-    String buffer;
-    const String configTopic = "binary_sensor/" + getDtuUniqueId() + "/" + id + "/config";
-    serializeJson(root, buffer);
-    publish(configTopic, buffer);
-=======
     publish(configTopic, root);
->>>>>>> 35590074
 }
 
 void MqttHandleHassClass::createInverterInfo(JsonDocument& root, std::shared_ptr<InverterAbstract> inv)
