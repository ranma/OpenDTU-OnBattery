--- conflicted
+++ resolved
@@ -34,12 +34,10 @@
 
 static const char* const i18n_current_power_w[] = { "%.0f W", "%.0f W", "%.0f W" };
 static const char* const i18n_current_power_kw[] = { "%.1f kW", "%.1f kW", "%.1f kW" };
-<<<<<<< HEAD
+
 static const char* const i18n_meter_power_w[] = { "grid:   %.0f W", "Netz:   %.0f W", "reseau: %.0f W" };
 static const char* const i18n_meter_power_kw[] = { "grid:   %.1f kW", "Netz:   %.1f kW", "reseau: %.1f kW" };
-=======
-
->>>>>>> f66b4fa5
+
 static const char* const i18n_yield_today_wh[] = { "today: %4.0f Wh", "Heute: %4.0f Wh", "auj.: %4.0f Wh" };
 static const char* const i18n_yield_today_kwh[] = { "today: %.1f kWh", "Heute: %.1f kWh", "auj.: %.1f kWh" };
 
