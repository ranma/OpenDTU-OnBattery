// SPDX-License-Identifier: GPL-2.0-or-later
/*
 * Copyright (C) 2023 Thomas Basler and others
 */
#include "Display_Graphic.h"
#include "Datastore.h"
#include <NetworkSettings.h>
#include <map>
#include <time.h>

std::map<DisplayType_t, std::function<U8G2*(uint8_t, uint8_t, uint8_t, uint8_t)>> display_types = {
    { DisplayType_t::PCD8544, [](uint8_t reset, uint8_t clock, uint8_t data, uint8_t cs) { return new U8G2_PCD8544_84X48_F_4W_HW_SPI(U8G2_R0, cs, data, reset); } },
    { DisplayType_t::SSD1306, [](uint8_t reset, uint8_t clock, uint8_t data, uint8_t cs) { return new U8G2_SSD1306_128X64_NONAME_F_HW_I2C(U8G2_R0, reset, clock, data); } },
    { DisplayType_t::SH1106, [](uint8_t reset, uint8_t clock, uint8_t data, uint8_t cs) { return new U8G2_SH1106_128X64_NONAME_F_HW_I2C(U8G2_R0, reset, clock, data); } },
};

// Language defintion, respect order in languages[] and translation lists
#define I18N_LOCALE_EN 0
#define I18N_LOCALE_DE 1
#define I18N_LOCALE_FR 2

// Languages supported. Note: the order is important and must match locale_translations.h
const uint8_t languages[] = {
    I18N_LOCALE_EN,
    I18N_LOCALE_DE,
    I18N_LOCALE_FR
};

static const char* const i18n_offline[] = { "Offline", "Offline", "Offline" };
static const char* const i18n_current_power_w[] = { "%3.0f W", "%3.0f W", "%3.0f W" };
static const char* const i18n_current_power_kw[] = { "%2.1f kW", "%2.1f kW", "%2.1f kW" };
static const char* const i18n_yield_today_wh[] = { "today: %4.0f Wh", "Heute: %4.0f Wh", "auj.: %4.0f Wh" };
static const char* const i18n_yield_total_kwh[] = { "total: %.1f kWh", "Ges.: %.1f kWh", "total: %.1f kWh" };
static const char* const i18n_date_format[] = { "%m/%d/%Y %H:%M", "%d.%m.%Y %H:%M", "%d/%m/%Y %H:%M" };

DisplayGraphicClass::DisplayGraphicClass()
{
}

DisplayGraphicClass::~DisplayGraphicClass()
{
    delete _display;
}

void DisplayGraphicClass::init(Scheduler& scheduler, const DisplayType_t type, const uint8_t data, const uint8_t clk, const uint8_t cs, const uint8_t reset)
{
    _display_type = type;
    if (_display_type > DisplayType_t::None) {
        auto constructor = display_types[_display_type];
        _display = constructor(reset, clk, data, cs);
        _display->begin();
        setContrast(DISPLAY_CONTRAST);
        setStatus(true);
        _diagram.init(scheduler, _display);
    }

    scheduler.addTask(_loopTask);
    _loopTask.setCallback(std::bind(&DisplayGraphicClass::loop, this));
    _loopTask.setIterations(TASK_FOREVER);
    _loopTask.setInterval(_period);
    _loopTask.enable();
}

void DisplayGraphicClass::calcLineHeights()
{
    uint8_t yOff = 0;
    for (uint8_t i = 0; i < 4; i++) {
        setFont(i);
        yOff += (_display->getMaxCharHeight());
        _lineOffsets[i] = yOff;
    }
}

void DisplayGraphicClass::setFont(const uint8_t line)
{
    switch (line) {
    case 0:
        _display->setFont((_isLarge) ? u8g2_font_ncenB14_tr : u8g2_font_logisoso16_tr);
        break;
    case 3:
        _display->setFont(u8g2_font_5x8_tr);
        break;
    default:
        _display->setFont((_isLarge) ? u8g2_font_ncenB10_tr : u8g2_font_5x8_tr);
        break;
    }
}

void DisplayGraphicClass::printText(const char* text, const uint8_t line)
{
    uint8_t dispX;
    if (!_isLarge) {
        dispX = (line == 0) ? 5 : 0;
    } else {
        dispX = (line == 0) ? 10 : 5;
    }
    setFont(line);

    dispX += enableScreensaver ? (_mExtra % 7) : 0;
    _display->drawStr(dispX, _lineOffsets[line], text);
}

void DisplayGraphicClass::setOrientation(const uint8_t rotation)
{
    if (_display_type == DisplayType_t::None) {
        return;
    }

    switch (rotation) {
    case 0:
        _display->setDisplayRotation(U8G2_R0);
        break;
    case 1:
        _display->setDisplayRotation(U8G2_R1);
        break;
    case 2:
        _display->setDisplayRotation(U8G2_R2);
        break;
    case 3:
        _display->setDisplayRotation(U8G2_R3);
        break;
    }

    _isLarge = (_display->getWidth() > 100);
    calcLineHeights();
}

void DisplayGraphicClass::setLanguage(const uint8_t language)
{
    _display_language = language < sizeof(languages) / sizeof(languages[0]) ? language : DISPLAY_LANGUAGE;
}

void DisplayGraphicClass::setStartupDisplay()
{
    if (_display_type == DisplayType_t::None) {
        return;
    }

    _display->clearBuffer();
    printText("OpenDTU!", 0);
    _display->sendBuffer();
}

DisplayGraphicDiagramClass& DisplayGraphicClass::Diagram()
{
    return _diagram;
}

void DisplayGraphicClass::loop()
{
    if (_display_type == DisplayType_t::None) {
        return;
    }

    _loopTask.setInterval(_period);
<<<<<<< HEAD

    _display->clearBuffer();
    bool displayPowerSave = false;

    //=====> Actual Production ==========
    if (Datastore.getIsAtLeastOneReachable()) {
        displayPowerSave = false;
        if (_isLarge) {
            _diagram.redraw();
        }
        if (Datastore.getTotalAcPowerEnabled() > 999) {
            snprintf(_fmtText, sizeof(_fmtText), i18n_current_power_kw[_display_language], (Datastore.getTotalAcPowerEnabled() / 1000));
        } else {
            snprintf(_fmtText, sizeof(_fmtText), i18n_current_power_w[_display_language], Datastore.getTotalAcPowerEnabled());
        }
        printText(_fmtText, 0);
        _previousMillis = millis();
    }
    //<=======================

    //=====> Offline ===========
    else {
        printText(i18n_offline[_display_language], 0);
        // check if it's time to enter power saving mode
        if (millis() - _previousMillis >= (_interval * 2)) {
            displayPowerSave = enablePowerSafe;
        }
    }
    //<=======================

    //=====> Today & Total Production =======
    snprintf(_fmtText, sizeof(_fmtText), i18n_yield_today_wh[_display_language], Datastore.getTotalAcYieldDayEnabled());
    printText(_fmtText, 1);

    snprintf(_fmtText, sizeof(_fmtText), i18n_yield_total_kwh[_display_language], Datastore.getTotalAcYieldTotalEnabled());
    printText(_fmtText, 2);
    //<=======================

    //=====> IP or Date-Time ========
    if (!(_mExtra % 10) && NetworkSettings.localIP()) {
        printText(NetworkSettings.localIP().toString().c_str(), 3);
    } else {
        // Get current time
        time_t now = time(nullptr);
        strftime(_fmtText, sizeof(_fmtText), i18n_date_format[_display_language], localtime(&now));
        printText(_fmtText, 3);
    }
    _display->sendBuffer();

    _mExtra++;

    if (!_displayTurnedOn) {
        displayPowerSave = true;
    }
=======

    _display->clearBuffer();
    bool displayPowerSave = false;

    //=====> Actual Production ==========
    if (Datastore.getIsAtLeastOneReachable()) {
        displayPowerSave = false;
        if (_isLarge) {
            uint8_t screenSaverOffsetX = enableScreensaver ? (_mExtra % 7) : 0;
            _diagram.redraw(screenSaverOffsetX);
        }
        const float watts = Datastore.getTotalAcPowerEnabled();
        if (watts > 999) {
            snprintf(_fmtText, sizeof(_fmtText), i18n_current_power_kw[_display_language], watts / 1000);
        } else {
            snprintf(_fmtText, sizeof(_fmtText), i18n_current_power_w[_display_language], watts);
        }
        printText(_fmtText, 0);
        _previousMillis = millis();
    }
    //<=======================

    //=====> Offline ===========
    else {
        printText(i18n_offline[_display_language], 0);
        // check if it's time to enter power saving mode
        if (millis() - _previousMillis >= (_interval * 2)) {
            displayPowerSave = enablePowerSafe;
        }
    }
    //<=======================

    //=====> Today & Total Production =======
    snprintf(_fmtText, sizeof(_fmtText), i18n_yield_today_wh[_display_language], Datastore.getTotalAcYieldDayEnabled());
    printText(_fmtText, 1);

    snprintf(_fmtText, sizeof(_fmtText), i18n_yield_total_kwh[_display_language], Datastore.getTotalAcYieldTotalEnabled());
    printText(_fmtText, 2);
    //<=======================

    //=====> IP or Date-Time ========
    if (!(_mExtra % 10) && NetworkSettings.localIP()) {
        printText(NetworkSettings.localIP().toString().c_str(), 3);
    } else {
        // Get current time
        time_t now = time(nullptr);
        strftime(_fmtText, sizeof(_fmtText), i18n_date_format[_display_language], localtime(&now));
        printText(_fmtText, 3);
    }
    _display->sendBuffer();

    _mExtra++;

    if (!_displayTurnedOn) {
        displayPowerSave = true;
    }
>>>>>>> 1732d2c6

    _display->setPowerSave(displayPowerSave);
}

void DisplayGraphicClass::setContrast(const uint8_t contrast)
{
    if (_display_type == DisplayType_t::None) {
        return;
    }
    _display->setContrast(contrast * 2.55f);
}

void DisplayGraphicClass::setStatus(const bool turnOn)
{
    _displayTurnedOn = turnOn;
}

DisplayGraphicClass Display;<|MERGE_RESOLUTION|>--- conflicted
+++ resolved
@@ -153,62 +153,6 @@
     }
 
     _loopTask.setInterval(_period);
-<<<<<<< HEAD
-
-    _display->clearBuffer();
-    bool displayPowerSave = false;
-
-    //=====> Actual Production ==========
-    if (Datastore.getIsAtLeastOneReachable()) {
-        displayPowerSave = false;
-        if (_isLarge) {
-            _diagram.redraw();
-        }
-        if (Datastore.getTotalAcPowerEnabled() > 999) {
-            snprintf(_fmtText, sizeof(_fmtText), i18n_current_power_kw[_display_language], (Datastore.getTotalAcPowerEnabled() / 1000));
-        } else {
-            snprintf(_fmtText, sizeof(_fmtText), i18n_current_power_w[_display_language], Datastore.getTotalAcPowerEnabled());
-        }
-        printText(_fmtText, 0);
-        _previousMillis = millis();
-    }
-    //<=======================
-
-    //=====> Offline ===========
-    else {
-        printText(i18n_offline[_display_language], 0);
-        // check if it's time to enter power saving mode
-        if (millis() - _previousMillis >= (_interval * 2)) {
-            displayPowerSave = enablePowerSafe;
-        }
-    }
-    //<=======================
-
-    //=====> Today & Total Production =======
-    snprintf(_fmtText, sizeof(_fmtText), i18n_yield_today_wh[_display_language], Datastore.getTotalAcYieldDayEnabled());
-    printText(_fmtText, 1);
-
-    snprintf(_fmtText, sizeof(_fmtText), i18n_yield_total_kwh[_display_language], Datastore.getTotalAcYieldTotalEnabled());
-    printText(_fmtText, 2);
-    //<=======================
-
-    //=====> IP or Date-Time ========
-    if (!(_mExtra % 10) && NetworkSettings.localIP()) {
-        printText(NetworkSettings.localIP().toString().c_str(), 3);
-    } else {
-        // Get current time
-        time_t now = time(nullptr);
-        strftime(_fmtText, sizeof(_fmtText), i18n_date_format[_display_language], localtime(&now));
-        printText(_fmtText, 3);
-    }
-    _display->sendBuffer();
-
-    _mExtra++;
-
-    if (!_displayTurnedOn) {
-        displayPowerSave = true;
-    }
-=======
 
     _display->clearBuffer();
     bool displayPowerSave = false;
@@ -265,7 +209,6 @@
     if (!_displayTurnedOn) {
         displayPowerSave = true;
     }
->>>>>>> 1732d2c6
 
     _display->setPowerSave(displayPowerSave);
 }
