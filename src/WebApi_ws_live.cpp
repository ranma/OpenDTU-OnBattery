// SPDX-License-Identifier: GPL-2.0-or-later
/*
 * Copyright (C) 2022 Thomas Basler and others
 */
#include "WebApi_ws_live.h"
#include "Configuration.h"
#include "Datastore.h"
#include "MessageOutput.h"
#include "WebApi.h"
#include "Battery.h"
#include "Huawei_can.h"
#include "PowerMeter.h"
#include "VeDirectFrameHandler.h"
#include "defaults.h"
#include <AsyncJson.h>

WebApiWsLiveClass::WebApiWsLiveClass()
    : _ws("/livedata")
{
}

void WebApiWsLiveClass::init(AsyncWebServer* server)
{
    using std::placeholders::_1;
    using std::placeholders::_2;
    using std::placeholders::_3;
    using std::placeholders::_4;
    using std::placeholders::_5;
    using std::placeholders::_6;

    _server = server;
    _server->on("/api/livedata/status", HTTP_GET, std::bind(&WebApiWsLiveClass::onLivedataStatus, this, _1));

    _server->addHandler(&_ws);
    _ws.onEvent(std::bind(&WebApiWsLiveClass::onWebsocketEvent, this, _1, _2, _3, _4, _5, _6));
}

void WebApiWsLiveClass::loop()
{
    // see: https://github.com/me-no-dev/ESPAsyncWebServer#limiting-the-number-of-web-socket-clients
    if (millis() - _lastWsCleanup > 1000) {
        _ws.cleanupClients();
        _lastWsCleanup = millis();
    }

    // do nothing if no WS client is connected
    if (_ws.count() == 0) {
        return;
    }

    if (millis() - _lastInvUpdateCheck < 1000) {
        return;
    }
    _lastInvUpdateCheck = millis();

    uint32_t maxTimeStamp = 0;
    for (uint8_t i = 0; i < Hoymiles.getNumInverters(); i++) {
        auto inv = Hoymiles.getInverterByPos(i);

        if (inv->Statistics()->getLastUpdate() > maxTimeStamp) {
            maxTimeStamp = inv->Statistics()->getLastUpdate();
        }
    }

    // Update on every inverter change or at least after 10 seconds
    if (millis() - _lastWsPublish > (10 * 1000) || (maxTimeStamp != _newestInverterTimestamp)) {

        try {
<<<<<<< HEAD
=======
            std::lock_guard<std::mutex> lock(_mutex);
            DynamicJsonDocument root(4096 * INV_MAX_COUNT);
            JsonVariant var = root;
            generateJsonResponse(var);

>>>>>>> a0f9d223
            String buffer;
            // free JsonDocument as soon as possible
            {
                DynamicJsonDocument root(4096 * INV_MAX_COUNT); // TODO(helge) check if this calculation is correct
                JsonVariant var = root;
                generateJsonResponse(var);
                serializeJson(root, buffer);
            }

            if (buffer) {
                if (Configuration.get().Security_AllowReadonly) {
                    _ws.setAuthentication("", "");
                } else {
                    _ws.setAuthentication(AUTH_USERNAME, Configuration.get().Security_Password);
                }

                _ws.textAll(buffer);
            }

        } catch (const std::bad_alloc& bad_alloc) {
            MessageOutput.printf("Calling /api/livedata/status has temporarily run out of resources. Reason: \"%s\".\r\n", bad_alloc.what());
        } catch (const std::exception& exc) {
            MessageOutput.printf("Unknown exception in /api/livedata/status. Reason: \"%s\".\r\n", exc.what());
        }

        _lastWsPublish = millis();
    }
}

void WebApiWsLiveClass::generateJsonResponse(JsonVariant& root)
{
    JsonArray invArray = root.createNestedArray("inverters");

    // Loop all inverters
    for (uint8_t i = 0; i < Hoymiles.getNumInverters(); i++) {
        auto inv = Hoymiles.getInverterByPos(i);
        if (inv == nullptr) {
            continue;
        }

        JsonObject invObject = invArray.createNestedObject();
        INVERTER_CONFIG_T* inv_cfg = Configuration.getInverterConfig(inv->serial());
        if (inv_cfg == nullptr) {
            continue;
        }

        invObject["serial"] = inv->serialString();
        invObject["name"] = inv->name();
        invObject["order"] = inv_cfg->Order;
        invObject["data_age"] = (millis() - inv->Statistics()->getLastUpdate()) / 1000;
        invObject["poll_enabled"] = inv->getEnablePolling();
        invObject["reachable"] = inv->isReachable();
        invObject["producing"] = inv->isProducing();
        invObject["limit_relative"] = inv->SystemConfigPara()->getLimitPercent();
        if (inv->DevInfo()->getMaxPower() > 0) {
            invObject["limit_absolute"] = inv->SystemConfigPara()->getLimitPercent() * inv->DevInfo()->getMaxPower() / 100.0;
        } else {
            invObject["limit_absolute"] = -1;
        }

        // Loop all channels
        for (auto& t : inv->Statistics()->getChannelTypes()) {
            JsonObject chanTypeObj = invObject.createNestedObject(inv->Statistics()->getChannelTypeName(t));
            for (auto& c : inv->Statistics()->getChannelsByType(t)) {
                if (t == TYPE_DC) {
                    chanTypeObj[String(static_cast<uint8_t>(c))]["name"]["u"] = inv_cfg->channel[c].Name;
                }
                addField(chanTypeObj, i, inv, t, c, FLD_PAC);
                addField(chanTypeObj, i, inv, t, c, FLD_UAC);
                addField(chanTypeObj, i, inv, t, c, FLD_IAC);
                if (t == TYPE_AC) {
                    addField(chanTypeObj, i, inv, t, c, FLD_PDC, "Power DC");
                } else {
                    addField(chanTypeObj, i, inv, t, c, FLD_PDC);
                }
                addField(chanTypeObj, i, inv, t, c, FLD_UDC);
                addField(chanTypeObj, i, inv, t, c, FLD_IDC);
                addField(chanTypeObj, i, inv, t, c, FLD_YD);
                addField(chanTypeObj, i, inv, t, c, FLD_YT);
                addField(chanTypeObj, i, inv, t, c, FLD_F);
                addField(chanTypeObj, i, inv, t, c, FLD_T);
                addField(chanTypeObj, i, inv, t, c, FLD_PF);
                addField(chanTypeObj, i, inv, t, c, FLD_Q);
                addField(chanTypeObj, i, inv, t, c, FLD_EFF);
                if (t == TYPE_DC && inv->Statistics()->getStringMaxPower(c) > 0) {
                    addField(chanTypeObj, i, inv, t, c, FLD_IRR);
                    chanTypeObj[String(c)][inv->Statistics()->getChannelFieldName(t, c, FLD_IRR)]["max"] = inv->Statistics()->getStringMaxPower(c);
                }
            }
        }

        if (inv->Statistics()->hasChannelFieldValue(TYPE_INV, CH0, FLD_EVT_LOG)) {
            invObject["events"] = inv->EventLog()->getEntryCount();
        } else {
            invObject["events"] = -1;
        }

        if (inv->Statistics()->getLastUpdate() > _newestInverterTimestamp) {
            _newestInverterTimestamp = inv->Statistics()->getLastUpdate();
        }
    }

    JsonObject totalObj = root.createNestedObject("total");
    addTotalField(totalObj, "Power", Datastore.getTotalAcPowerEnabled(), "W", Datastore.getTotalAcPowerDigits());
    addTotalField(totalObj, "YieldDay", Datastore.getTotalAcYieldDayEnabled(), "Wh", Datastore.getTotalAcYieldDayDigits());
    addTotalField(totalObj, "YieldTotal", Datastore.getTotalAcYieldTotalEnabled(), "kWh", Datastore.getTotalAcYieldTotalDigits());

    JsonObject hintObj = root.createNestedObject("hints");
    struct tm timeinfo;
    hintObj["time_sync"] = !getLocalTime(&timeinfo, 5);
    hintObj["radio_problem"] = (Hoymiles.getRadioNrf()->isInitialized() && (!Hoymiles.getRadioNrf()->isConnected() || !Hoymiles.getRadioNrf()->isPVariant())) || (Hoymiles.getRadioCmt()->isInitialized() && (!Hoymiles.getRadioCmt()->isConnected()));
    if (!strcmp(Configuration.get().Security_Password, ACCESS_POINT_PASSWORD)) {
        hintObj["default_password"] = true;
    } else {
        hintObj["default_password"] = false;
    }

    JsonObject vedirectObj = root.createNestedObject("vedirect");
    vedirectObj[F("enabled")] = Configuration.get().Vedirect_Enabled;
    JsonObject totalVeObj = vedirectObj.createNestedObject("total");
    addTotalField(totalVeObj, "Power", VeDirect.veFrame.PPV, "W", 1);
    addTotalField(totalVeObj, "YieldDay", VeDirect.veFrame.H20 * 1000, "Wh", 0);
    addTotalField(totalVeObj, "YieldTotal", VeDirect.veFrame.H19, "kWh", 2);
    
    JsonObject huaweiObj = root.createNestedObject("huawei");
    huaweiObj[F("enabled")] = Configuration.get().Huawei_Enabled;
    const RectifierParameters_t * rp = HuaweiCan.get();
    addTotalField(huaweiObj, "Power", rp->output_power, "W", 2);
    
    JsonObject batteryObj = root.createNestedObject("battery");
    batteryObj[F("enabled")] = Configuration.get().Battery_Enabled;
    addTotalField(batteryObj, "soc", Battery.getStats()->getSoC(), "%", 0);

    JsonObject powerMeterObj = root.createNestedObject("power_meter");
    powerMeterObj[F("enabled")] = Configuration.get().PowerMeter_Enabled;
    addTotalField(powerMeterObj, "Power", PowerMeter.getPowerTotal(false), "W", 1);

}

void WebApiWsLiveClass::addField(JsonObject& root, uint8_t idx, std::shared_ptr<InverterAbstract> inv, ChannelType_t type, ChannelNum_t channel, FieldId_t fieldId, String topic)
{
    if (inv->Statistics()->hasChannelFieldValue(type, channel, fieldId)) {
        String chanName;
        if (topic == "") {
            chanName = inv->Statistics()->getChannelFieldName(type, channel, fieldId);
        } else {
            chanName = topic;
        }
        String chanNum;
        chanNum = channel;
        root[chanNum][chanName]["v"] = inv->Statistics()->getChannelFieldValue(type, channel, fieldId);
        root[chanNum][chanName]["u"] = inv->Statistics()->getChannelFieldUnit(type, channel, fieldId);
        root[chanNum][chanName]["d"] = inv->Statistics()->getChannelFieldDigits(type, channel, fieldId);
    }
}

void WebApiWsLiveClass::addTotalField(JsonObject& root, String name, float value, String unit, uint8_t digits)
{
    root[name]["v"] = value;
    root[name]["u"] = unit;
    root[name]["d"] = digits;
}

void WebApiWsLiveClass::onWebsocketEvent(AsyncWebSocket* server, AsyncWebSocketClient* client, AwsEventType type, void* arg, uint8_t* data, size_t len)
{
    if (type == WS_EVT_CONNECT) {
        MessageOutput.printf("Websocket: [%s][%u] connect\r\n", server->url(), client->id());
    } else if (type == WS_EVT_DISCONNECT) {
        MessageOutput.printf("Websocket: [%s][%u] disconnect\r\n", server->url(), client->id());
    }
}

void WebApiWsLiveClass::onLivedataStatus(AsyncWebServerRequest* request)
{
    if (!WebApi.checkCredentialsReadonly(request)) {
        return;
    }

    try {
        std::lock_guard<std::mutex> lock(_mutex);
        AsyncJsonResponse* response = new AsyncJsonResponse(false, 4096 * INV_MAX_COUNT);
        JsonVariant root = response->getRoot();

        generateJsonResponse(root);

        response->setLength();
        request->send(response);

    } catch (const std::bad_alloc& bad_alloc) {
        MessageOutput.printf("Calling /api/livedata/status has temporarily run out of resources. Reason: \"%s\".\r\n", bad_alloc.what());
        WebApi.sendTooManyRequests(request);
    } catch (const std::exception& exc) {
        MessageOutput.printf("Unknown exception in /api/livedata/status. Reason: \"%s\".\r\n", exc.what());
        WebApi.sendTooManyRequests(request);
    }
}<|MERGE_RESOLUTION|>--- conflicted
+++ resolved
@@ -66,14 +66,11 @@
     if (millis() - _lastWsPublish > (10 * 1000) || (maxTimeStamp != _newestInverterTimestamp)) {
 
         try {
-<<<<<<< HEAD
-=======
             std::lock_guard<std::mutex> lock(_mutex);
             DynamicJsonDocument root(4096 * INV_MAX_COUNT);
             JsonVariant var = root;
             generateJsonResponse(var);
 
->>>>>>> a0f9d223
             String buffer;
             // free JsonDocument as soon as possible
             {
