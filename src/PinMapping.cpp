// SPDX-License-Identifier: GPL-2.0-or-later
/*
 * Copyright (C) 2022 - 2023 Thomas Basler and others
 */
#include "PinMapping.h"
#include "MessageOutput.h"
#include "Utils.h"
#include <ArduinoJson.h>
#include <LittleFS.h>
#include <string.h>

#ifndef DISPLAY_TYPE
#define DISPLAY_TYPE 0U
#endif

#ifndef DISPLAY_DATA
#define DISPLAY_DATA 255U
#endif

#ifndef DISPLAY_CLK
#define DISPLAY_CLK 255U
#endif

#ifndef DISPLAY_CS
#define DISPLAY_CS 255U
#endif

#ifndef DISPLAY_RESET
#define DISPLAY_RESET 255U
#endif

#ifndef LED0
#define LED0 -1
#endif

#ifndef LED1
#define LED1 -1
#endif

#ifndef HOYMILES_PIN_SCLK
#define HOYMILES_PIN_SCLK -1
#endif

#ifndef HOYMILES_PIN_CS
#define HOYMILES_PIN_CS -1
#endif

#ifndef HOYMILES_PIN_CE
#define HOYMILES_PIN_CE -1
#endif

#ifndef HOYMILES_PIN_IRQ
#define HOYMILES_PIN_IRQ -1
#endif

#ifndef HOYMILES_PIN_MISO
#define HOYMILES_PIN_MISO -1
#endif

#ifndef HOYMILES_PIN_MOSI
#define HOYMILES_PIN_MOSI -1
#endif

#ifndef CMT_CLK
#define CMT_CLK -1
#endif

#ifndef CMT_CS
#define CMT_CS -1
#endif

#ifndef CMT_FCS
#define CMT_FCS -1
#endif

#ifndef CMT_GPIO2
#define CMT_GPIO2 -1
#endif

#ifndef CMT_GPIO3
#define CMT_GPIO3 -1
#endif

#ifndef CMT_SDIO
#define CMT_SDIO -1
#endif

#ifndef W5500_MOSI
#define W5500_MOSI -1
#endif

#ifndef W5500_MISO
#define W5500_MISO -1
#endif

#ifndef W5500_SCLK
#define W5500_SCLK -1
#endif

#ifndef W5500_CS
#define W5500_CS -1
#endif

#ifndef W5500_INT
#define W5500_INT -1
#endif

#ifndef W5500_RST
#define W5500_RST -1
#endif

#if CONFIG_ETH_USE_ESP32_EMAC

#ifndef ETH_PHY_ADDR
#define ETH_PHY_ADDR -1
#endif

#ifndef ETH_PHY_POWER
#define ETH_PHY_POWER -1
#endif

#ifndef ETH_PHY_MDC
#define ETH_PHY_MDC -1
#endif

#ifndef ETH_PHY_MDIO
#define ETH_PHY_MDIO -1
#endif

#ifndef ETH_PHY_TYPE
#define ETH_PHY_TYPE ETH_PHY_LAN8720
#endif

#ifndef ETH_CLK_MODE
#define ETH_CLK_MODE ETH_CLOCK_GPIO0_IN
#endif

#endif // CONFIG_ETH_USE_ESP32_EMAC

#ifndef VICTRON_PIN_TX
#define VICTRON_PIN_TX -1
#endif

#ifndef VICTRON_PIN_RX
#define VICTRON_PIN_RX -1
#endif

#ifndef VICTRON_PIN_TX2
#define VICTRON_PIN_TX2 -1
#endif

#ifndef VICTRON_PIN_RX2
#define VICTRON_PIN_RX2 -1
#endif

#ifndef VICTRON_PIN_TX3
#define VICTRON_PIN_TX3 -1
#endif

#ifndef VICTRON_PIN_RX3
#define VICTRON_PIN_RX3 -1
#endif

#ifndef BATTERY_PIN_RX
#define BATTERY_PIN_RX -1
#endif

#ifdef PYLONTECH_PIN_RX
#undef BATTERY_PIN_RX
#define BATTERY_PIN_RX PYLONTECH_PIN_RX
#endif

#ifndef BATTERY_PIN_RXEN
#define BATTERY_PIN_RXEN -1
#endif

#ifndef BATTERY_PIN_TX
#define BATTERY_PIN_TX -1
#endif

#ifdef PYLONTECH_PIN_TX
#undef BATTERY_PIN_TX
#define BATTERY_PIN_TX PYLONTECH_PIN_TX
#endif

#ifndef BATTERY_PIN_TXEN
#define BATTERY_PIN_TXEN -1
#endif

#ifndef HUAWEI_PIN_MISO
#define HUAWEI_PIN_MISO -1
#endif

#ifndef HUAWEI_PIN_MOSI
#define HUAWEI_PIN_MOSI -1
#endif

#ifndef HUAWEI_PIN_SCLK
#define HUAWEI_PIN_SCLK -1
#endif

#ifndef HUAWEI_PIN_CS
#define HUAWEI_PIN_CS -1
#endif

#ifndef HUAWEI_PIN_IRQ
#define HUAWEI_PIN_IRQ -1
#endif

#ifndef HUAWEI_PIN_POWER
#define HUAWEI_PIN_POWER -1
#endif

#ifndef POWERMETER_PIN_RX
#define POWERMETER_PIN_RX -1
#endif

#ifndef POWERMETER_PIN_TX
#define POWERMETER_PIN_TX -1
#endif

#ifndef POWERMETER_PIN_DERE
#define POWERMETER_PIN_DERE -1
#endif

#ifndef POWERMETER_PIN_TXEN
#define POWERMETER_PIN_TXEN -1
#endif

#ifndef POWERMETER_PIN_RXEN
#define POWERMETER_PIN_RXEN -1
#endif

PinMappingClass PinMapping;

PinMappingClass::PinMappingClass()
{
    memset(&_pinMapping, 0x0, sizeof(_pinMapping));
    _pinMapping.nrf24_clk = HOYMILES_PIN_SCLK;
    _pinMapping.nrf24_cs = HOYMILES_PIN_CS;
    _pinMapping.nrf24_en = HOYMILES_PIN_CE;
    _pinMapping.nrf24_irq = HOYMILES_PIN_IRQ;
    _pinMapping.nrf24_miso = HOYMILES_PIN_MISO;
    _pinMapping.nrf24_mosi = HOYMILES_PIN_MOSI;

    _pinMapping.cmt_clk = CMT_CLK;
    _pinMapping.cmt_cs = CMT_CS;
    _pinMapping.cmt_fcs = CMT_FCS;
    _pinMapping.cmt_gpio2 = CMT_GPIO2;
    _pinMapping.cmt_gpio3 = CMT_GPIO3;
    _pinMapping.cmt_sdio = CMT_SDIO;

    _pinMapping.w5500_mosi = W5500_MOSI;
    _pinMapping.w5500_miso = W5500_MISO;
    _pinMapping.w5500_sclk = W5500_SCLK;
    _pinMapping.w5500_cs = W5500_CS;
    _pinMapping.w5500_int = W5500_INT;
    _pinMapping.w5500_rst = W5500_RST;

#if CONFIG_ETH_USE_ESP32_EMAC
#ifdef OPENDTU_ETHERNET
    _pinMapping.eth_enabled = true;
#else
    _pinMapping.eth_enabled = false;
#endif
    _pinMapping.eth_phy_addr = ETH_PHY_ADDR;
    _pinMapping.eth_power = ETH_PHY_POWER;
    _pinMapping.eth_mdc = ETH_PHY_MDC;
    _pinMapping.eth_mdio = ETH_PHY_MDIO;
    _pinMapping.eth_type = ETH_PHY_TYPE;
    _pinMapping.eth_clk_mode = ETH_CLK_MODE;
#endif

    _pinMapping.display_type = DISPLAY_TYPE;
    _pinMapping.display_data = DISPLAY_DATA;
    _pinMapping.display_clk = DISPLAY_CLK;
    _pinMapping.display_cs = DISPLAY_CS;
    _pinMapping.display_reset = DISPLAY_RESET;

    _pinMapping.led[0] = LED0;
    _pinMapping.led[1] = LED1;

    // OpenDTU-OnBattery-specific pins below
    _pinMapping.victron_rx = VICTRON_PIN_RX;
    _pinMapping.victron_tx = VICTRON_PIN_TX;

    _pinMapping.victron_rx2 = VICTRON_PIN_RX2;
    _pinMapping.victron_tx2 = VICTRON_PIN_TX2;

    _pinMapping.victron_rx3 = VICTRON_PIN_RX3;
    _pinMapping.victron_tx3 = VICTRON_PIN_TX3;

    _pinMapping.battery_rx = BATTERY_PIN_RX;
    _pinMapping.battery_rxen = BATTERY_PIN_RXEN;
    _pinMapping.battery_tx = BATTERY_PIN_TX;
    _pinMapping.battery_txen = BATTERY_PIN_TXEN;

    _pinMapping.huawei_miso = HUAWEI_PIN_MISO;
    _pinMapping.huawei_mosi = HUAWEI_PIN_MOSI;
    _pinMapping.huawei_clk = HUAWEI_PIN_SCLK;
    _pinMapping.huawei_cs = HUAWEI_PIN_CS;
    _pinMapping.huawei_irq = HUAWEI_PIN_IRQ;
    _pinMapping.huawei_power = HUAWEI_PIN_POWER;

    _pinMapping.powermeter_rx = POWERMETER_PIN_RX;
    _pinMapping.powermeter_tx = POWERMETER_PIN_TX;
    _pinMapping.powermeter_dere = POWERMETER_PIN_DERE;
    _pinMapping.powermeter_rxen = POWERMETER_PIN_RXEN;
    _pinMapping.powermeter_txen = POWERMETER_PIN_TXEN;
}

PinMapping_t& PinMappingClass::get()
{
    return _pinMapping;
}

bool PinMappingClass::init(const String& deviceMapping)
{
    File f = LittleFS.open(PINMAPPING_FILENAME, "r", false);

    if (!f) {
        return false;
    }

<<<<<<< HEAD
    // skip Byte Order Mask (BOM). valid JSON docs always start with '{' or '['.
    while (f.available() > 0) {
        int c = f.peek();
        if (c == '{' || c == '[') { break; }
        f.read();
    }
=======
    Utils::skipBom(f);
>>>>>>> 3dc70ab4

    JsonDocument doc;
    // Deserialize the JSON document
    DeserializationError error = deserializeJson(doc, f);
    if (error) {
        MessageOutput.println("Failed to read file, using default configuration");
    }

    for (uint8_t i = 0; i < doc.size(); i++) {
        String devName = doc[i]["name"] | "";
        if (devName == deviceMapping) {
            strlcpy(_pinMapping.name, devName.c_str(), sizeof(_pinMapping.name));
            _pinMapping.nrf24_clk = doc[i]["nrf24"]["clk"] | HOYMILES_PIN_SCLK;
            _pinMapping.nrf24_cs = doc[i]["nrf24"]["cs"] | HOYMILES_PIN_CS;
            _pinMapping.nrf24_en = doc[i]["nrf24"]["en"] | HOYMILES_PIN_CE;
            _pinMapping.nrf24_irq = doc[i]["nrf24"]["irq"] | HOYMILES_PIN_IRQ;
            _pinMapping.nrf24_miso = doc[i]["nrf24"]["miso"] | HOYMILES_PIN_MISO;
            _pinMapping.nrf24_mosi = doc[i]["nrf24"]["mosi"] | HOYMILES_PIN_MOSI;

            _pinMapping.cmt_clk = doc[i]["cmt"]["clk"] | CMT_CLK;
            _pinMapping.cmt_cs = doc[i]["cmt"]["cs"] | CMT_CS;
            _pinMapping.cmt_fcs = doc[i]["cmt"]["fcs"] | CMT_FCS;
            _pinMapping.cmt_gpio2 = doc[i]["cmt"]["gpio2"] | CMT_GPIO2;
            _pinMapping.cmt_gpio3 = doc[i]["cmt"]["gpio3"] | CMT_GPIO3;
            _pinMapping.cmt_sdio = doc[i]["cmt"]["sdio"] | CMT_SDIO;

            _pinMapping.w5500_mosi = doc[i]["w5500"]["mosi"] | W5500_MOSI;
            _pinMapping.w5500_miso = doc[i]["w5500"]["miso"] | W5500_MISO;
            _pinMapping.w5500_sclk = doc[i]["w5500"]["sclk"] | W5500_SCLK;
            _pinMapping.w5500_cs = doc[i]["w5500"]["cs"] | W5500_CS;
            _pinMapping.w5500_int = doc[i]["w5500"]["int"] | W5500_INT;
            _pinMapping.w5500_rst = doc[i]["w5500"]["rst"] | W5500_RST;

#if CONFIG_ETH_USE_ESP32_EMAC
#ifdef OPENDTU_ETHERNET
            _pinMapping.eth_enabled = doc[i]["eth"]["enabled"] | true;
#else
            _pinMapping.eth_enabled = doc[i]["eth"]["enabled"] | false;
#endif
            _pinMapping.eth_phy_addr = doc[i]["eth"]["phy_addr"] | ETH_PHY_ADDR;
            _pinMapping.eth_power = doc[i]["eth"]["power"] | ETH_PHY_POWER;
            _pinMapping.eth_mdc = doc[i]["eth"]["mdc"] | ETH_PHY_MDC;
            _pinMapping.eth_mdio = doc[i]["eth"]["mdio"] | ETH_PHY_MDIO;
            _pinMapping.eth_type = doc[i]["eth"]["type"] | ETH_PHY_TYPE;
            _pinMapping.eth_clk_mode = doc[i]["eth"]["clk_mode"] | ETH_CLK_MODE;
#endif

            _pinMapping.display_type = doc[i]["display"]["type"] | DISPLAY_TYPE;
            _pinMapping.display_data = doc[i]["display"]["data"] | DISPLAY_DATA;
            _pinMapping.display_clk = doc[i]["display"]["clk"] | DISPLAY_CLK;
            _pinMapping.display_cs = doc[i]["display"]["cs"] | DISPLAY_CS;
            _pinMapping.display_reset = doc[i]["display"]["reset"] | DISPLAY_RESET;

            _pinMapping.led[0] = doc[i]["led"]["led0"] | LED0;
            _pinMapping.led[1] = doc[i]["led"]["led1"] | LED1;

            // OpenDTU-OnBattery-specific pins below
            _pinMapping.victron_rx = doc[i]["victron"]["rx"] | VICTRON_PIN_RX;
            _pinMapping.victron_tx = doc[i]["victron"]["tx"] | VICTRON_PIN_TX;
            _pinMapping.victron_rx2 = doc[i]["victron"]["rx2"] | VICTRON_PIN_RX2;
            _pinMapping.victron_tx2 = doc[i]["victron"]["tx2"] | VICTRON_PIN_TX2;
            _pinMapping.victron_rx3 = doc[i]["victron"]["rx3"] | VICTRON_PIN_RX3;
            _pinMapping.victron_tx3 = doc[i]["victron"]["tx3"] | VICTRON_PIN_TX3;

            _pinMapping.battery_rx = doc[i]["battery"]["rx"] | BATTERY_PIN_RX;
            _pinMapping.battery_rxen = doc[i]["battery"]["rxen"] | BATTERY_PIN_RXEN;
            _pinMapping.battery_tx = doc[i]["battery"]["tx"] | BATTERY_PIN_TX;
            _pinMapping.battery_txen = doc[i]["battery"]["txen"] | BATTERY_PIN_TXEN;

            _pinMapping.huawei_miso = doc[i]["huawei"]["miso"] | HUAWEI_PIN_MISO;
            _pinMapping.huawei_mosi = doc[i]["huawei"]["mosi"] | HUAWEI_PIN_MOSI;
            _pinMapping.huawei_clk = doc[i]["huawei"]["clk"] | HUAWEI_PIN_SCLK;
            _pinMapping.huawei_irq = doc[i]["huawei"]["irq"] | HUAWEI_PIN_IRQ;
            _pinMapping.huawei_cs = doc[i]["huawei"]["cs"] | HUAWEI_PIN_CS;
            _pinMapping.huawei_power = doc[i]["huawei"]["power"] | HUAWEI_PIN_POWER;

            _pinMapping.powermeter_rx = doc[i]["powermeter"]["rx"] | POWERMETER_PIN_RX;
            _pinMapping.powermeter_tx = doc[i]["powermeter"]["tx"] | POWERMETER_PIN_TX;
            _pinMapping.powermeter_dere = doc[i]["powermeter"]["dere"] | POWERMETER_PIN_DERE;
            _pinMapping.powermeter_rxen = doc[i]["powermeter"]["rxen"] | POWERMETER_PIN_RXEN;
            _pinMapping.powermeter_txen = doc[i]["powermeter"]["txen"] | POWERMETER_PIN_TXEN;

            return true;
        }
    }

    return false;
}

bool PinMappingClass::isValidNrf24Config() const
{
    return _pinMapping.nrf24_clk >= 0
        && _pinMapping.nrf24_cs >= 0
        && _pinMapping.nrf24_en >= 0
        && _pinMapping.nrf24_irq >= 0
        && _pinMapping.nrf24_miso >= 0
        && _pinMapping.nrf24_mosi >= 0;
}

bool PinMappingClass::isValidCmt2300Config() const
{
    return _pinMapping.cmt_clk >= 0
        && _pinMapping.cmt_cs >= 0
        && _pinMapping.cmt_fcs >= 0
        && _pinMapping.cmt_sdio >= 0;
}

bool PinMappingClass::isValidW5500Config() const
{
    return _pinMapping.w5500_mosi >= 0
        && _pinMapping.w5500_miso >= 0
        && _pinMapping.w5500_sclk >= 0
        && _pinMapping.w5500_cs >= 0
        && _pinMapping.w5500_int >= 0
        && _pinMapping.w5500_rst >= 0;
}

#if CONFIG_ETH_USE_ESP32_EMAC
bool PinMappingClass::isValidEthConfig() const
{
    return _pinMapping.eth_enabled
        && _pinMapping.eth_mdc >= 0
        && _pinMapping.eth_mdio >= 0;
}
#endif

bool PinMappingClass::isValidHuaweiConfig() const
{
    return _pinMapping.huawei_miso >= 0
        && _pinMapping.huawei_mosi >= 0
        && _pinMapping.huawei_clk >= 0
        && _pinMapping.huawei_irq >= 0
        && _pinMapping.huawei_cs >= 0
        && _pinMapping.huawei_power >= 0;
}<|MERGE_RESOLUTION|>--- conflicted
+++ resolved
@@ -322,16 +322,7 @@
         return false;
     }
 
-<<<<<<< HEAD
-    // skip Byte Order Mask (BOM). valid JSON docs always start with '{' or '['.
-    while (f.available() > 0) {
-        int c = f.peek();
-        if (c == '{' || c == '[') { break; }
-        f.read();
-    }
-=======
     Utils::skipBom(f);
->>>>>>> 3dc70ab4
 
     JsonDocument doc;
     // Deserialize the JSON document
