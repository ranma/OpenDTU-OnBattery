--- conflicted
+++ resolved
@@ -25,17 +25,10 @@
 }
 
 void WebApiPrometheusClass::onPrometheusMetricsGet(AsyncWebServerRequest* request)
-<<<<<<< HEAD
-{   
-    try {
-        auto stream = request->beginResponseStream("text/plain; charset=utf-8", 40960);
-  
-=======
 {
     try {
         auto stream = request->beginResponseStream("text/plain; charset=utf-8", 40960);
 
->>>>>>> 4c3172fe
         stream->print(F("# HELP opendtu_build Build info\n"));
         stream->print(F("# TYPE opendtu_build gauge\n"));
         stream->printf("opendtu_build{name=\"%s\",id=\"%s\",version=\"%d.%d.%d\"} 1\n",
@@ -73,29 +66,6 @@
             stream->printf("opendtu_last_update{serial=\"%s\",unit=\"%d\",name=\"%s\"} %d\n",
                 serial.c_str(), i, name, inv->Statistics()->getLastUpdate() / 1000);
 
-<<<<<<< HEAD
-            // Loop all channels
-            for (auto& t : inv->Statistics()->getChannelTypes()) {
-                for (auto& c : inv->Statistics()->getChannelsByType(t)) {
-                    addField(stream, serial, i, inv, t, c, FLD_PAC);
-                    addField(stream, serial, i, inv, t, c, FLD_UAC);
-                    addField(stream, serial, i, inv, t, c, FLD_IAC);
-                    if (t == TYPE_AC) {
-                        addField(stream, serial, i, inv, t, c, FLD_PDC, "PowerDC");
-                    } else {
-                        addField(stream, serial, i, inv, t, c, FLD_PDC);
-                    }
-                    addField(stream, serial, i, inv, t, c, FLD_UDC);
-                    addField(stream, serial, i, inv, t, c, FLD_IDC);
-                    addField(stream, serial, i, inv, t, c, FLD_YD);
-                    addField(stream, serial, i, inv, t, c, FLD_YT);
-                    addField(stream, serial, i, inv, t, c, FLD_F);
-                    addField(stream, serial, i, inv, t, c, FLD_T);
-                    addField(stream, serial, i, inv, t, c, FLD_PF);
-                    addField(stream, serial, i, inv, t, c, FLD_PRA);
-                    addField(stream, serial, i, inv, t, c, FLD_EFF);
-                    addField(stream, serial, i, inv, t, c, FLD_IRR);
-=======
             // Loop all channels if Statistics have been updated at least once since DTU boot
             if (inv->Statistics()->getLastUpdate() > 0) {
                 for (auto& t : inv->Statistics()->getChannelTypes()) {
@@ -119,27 +89,16 @@
                         addField(stream, serial, i, inv, t, c, FLD_EFF);
                         addField(stream, serial, i, inv, t, c, FLD_IRR);
                     }
->>>>>>> 4c3172fe
                 }
             }
         }
         stream->addHeader(F("Cache-Control"), F("no-cache"));
         request->send(stream);
-<<<<<<< HEAD
-    }
-    catch (std::bad_alloc& bad_alloc) {
-        MessageOutput.printf("Call to /api/prometheus/metrics temporarely out of resources. Reason: \"%s\".\r\n", bad_alloc.what());
-        
-        auto response = request->beginResponse(429, "text/plain", "Too Many Requests");
-        response->addHeader("Retry-After", "60");
-        request->send(response);
-=======
 
     } catch (std::bad_alloc& bad_alloc) {
         MessageOutput.printf("Call to /api/prometheus/metrics temporarely out of resources. Reason: \"%s\".\r\n", bad_alloc.what());
 
         WebApi.sendTooManyRequests(request);
->>>>>>> 4c3172fe
     }
 }
 
