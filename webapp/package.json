--- conflicted
+++ resolved
@@ -23,11 +23,7 @@
     "vue-router": "^4.2.5"
   },
   "devDependencies": {
-<<<<<<< HEAD
-    "@intlify/unplugin-vue-i18n": "^1.6.0",
-=======
     "@intlify/unplugin-vue-i18n": "^2.0.0",
->>>>>>> 1732d2c6
     "@rushstack/eslint-patch": "^1.6.1",
     "@tsconfig/node18": "^18.2.2",
     "@types/bootstrap": "^5.2.10",
@@ -45,12 +41,7 @@
     "typescript": "^5.3.3",
     "vite": "^5.0.10",
     "vite-plugin-compression": "^0.5.1",
-<<<<<<< HEAD
-    "vite-plugin-css-injected-by-js": "^3.3.0",
-    "vue-tsc": "^1.8.25"
-=======
     "vite-plugin-css-injected-by-js": "^3.3.1",
     "vue-tsc": "^1.8.26"
->>>>>>> 1732d2c6
   }
 }