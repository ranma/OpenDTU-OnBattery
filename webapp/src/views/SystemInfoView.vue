--- conflicted
+++ resolved
@@ -76,13 +76,8 @@
                 this.systemDataList.git_is_hash = true;
             }
 
-<<<<<<< HEAD
-            const fetchUrl = "https://api.github.com/repos/helgeerbe/OpenDTU-OnBattery/compare/"
-                + this.systemDataList.git_hash + "..." + this.systemDataList.git_branch;
-=======
             const fetchUrl =
-                'https://api.github.com/repos/tbnobody/OpenDTU/compare/' + this.systemDataList.git_hash + '...HEAD';
->>>>>>> e85001b2
+                'https://api.github.com/repos/helgeerbe/OpenDTU-OnBattery/compare/' + this.systemDataList.git_hash + '...HEAD';
 
             fetch(fetchUrl)
                 .then((response) => {
