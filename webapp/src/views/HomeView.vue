<template>
    <BasePage :title="$t('home.LiveData')" :isLoading="dataLoading" :isWideScreen="true" :showWebSocket="true" :isWebsocketConnected="isWebsocketConnected" @reload="reloadData">
        <HintView :hints="liveData.hints" />
        <InverterTotalInfo :totalData="liveData.total" :totalVeData="liveData.vedirect" :totalBattData="liveData.battery" :powerMeterData="liveData.power_meter" :huaweiData="liveData.huawei"/><br />
        <div class="row gy-3">
            <div class="col-sm-3 col-md-2" :style="[inverterData.length == 1 ? { 'display': 'none' } : {}]">
                <div class="nav nav-pills row-cols-sm-1" id="v-pills-tab" role="tablist" aria-orientation="vertical">
                    <button v-for="inverter in inverterData" :key="inverter.serial" class="nav-link"
                        :id="'v-pills-' + inverter.serial + '-tab'" data-bs-toggle="pill"
                        :data-bs-target="'#v-pills-' + inverter.serial" type="button" role="tab"
                        aria-controls="'v-pills-' + inverter.serial" aria-selected="true">
                        <BIconXCircleFill class="fs-4" v-if="!inverter.reachable" />
                        <BIconExclamationCircleFill class="fs-4" v-if="inverter.reachable && !inverter.producing" />
                        <BIconCheckCircleFill class="fs-4" v-if="inverter.reachable && inverter.producing" />
                        {{ inverter.name }}
                    </button>
                </div>
            </div>

            <div class="tab-content" id="v-pills-tabContent" :class="{
                'col-sm-9 col-md-10': inverterData.length > 1,
                'col-sm-12 col-md-12': inverterData.length == 1
            }">
                <div v-for="inverter in inverterData" :key="inverter.serial" class="tab-pane fade show"
                    :id="'v-pills-' + inverter.serial" role="tabpanel"
                    :aria-labelledby="'v-pills-' + inverter.serial + '-tab'" tabindex="0">
                    <div class="card">
                        <div class="card-header d-flex justify-content-between align-items-center"
                            :class="{
                                'text-bg-tertiary': !inverter.poll_enabled,
                                'text-bg-danger': inverter.poll_enabled && !inverter.reachable,
                                'text-bg-warning': inverter.poll_enabled && inverter.reachable && !inverter.producing,
                                'text-bg-primary': inverter.poll_enabled && inverter.reachable && inverter.producing,
                            }">
                            <div class="p-1 flex-grow-1">
                                <div class="d-flex flex-wrap">
                                    <div style="padding-right: 2em;">
                                        {{ inverter.name }}
                                    </div>
                                    <div style="padding-right: 2em;">
                                        {{ $t('home.SerialNumber') }}{{ inverter.serial }}
                                    </div>
                                    <div style="padding-right: 2em;">
                                        {{ $t('home.CurrentLimit') }}<template v-if="inverter.limit_absolute > -1"> {{
                                                $n(inverter.limit_absolute, 'decimalNoDigits')
                                        }} W | </template>{{ $n(inverter.limit_relative / 100, 'percent') }}
                                    </div>
                                    <div style="padding-right: 2em;">
                                        {{ $t('home.DataAge') }} {{ $t('home.Seconds', {'val': $n(inverter.data_age) }) }}
                                        <template v-if="inverter.data_age > 300">
                                            / {{ calculateAbsoluteTime(inverter.data_age) }}
                                        </template>
                                    </div>
                                </div>
                            </div>
                            <div class="btn-toolbar p-2" role="toolbar">
                                <div class="btn-group me-2" role="group">
                                    <button :disabled="!isLogged" type="button" class="btn btn-sm btn-danger"
                                        @click="onShowLimitSettings(inverter.serial)" v-tooltip :title="$t('home.ShowSetInverterLimit')">
                                        <BIconSpeedometer style="font-size:24px;" />

                                    </button>
                                </div>

                                <div class="btn-group me-2" role="group">
                                    <button :disabled="!isLogged" type="button" class="btn btn-sm btn-danger"
                                        @click="onShowPowerSettings(inverter.serial)" v-tooltip :title="$t('home.TurnOnOff')">
                                        <BIconPower style="font-size:24px;" />

                                    </button>
                                </div>

                                <div class="btn-group me-2" role="group">
                                    <button type="button" class="btn btn-sm btn-info"
                                        @click="onShowDevInfo(inverter.serial)" v-tooltip :title="$t('home.ShowInverterInfo')">
                                        <BIconCpu style="font-size:24px;" />

                                    </button>
                                </div>

                                <div class="btn-group me-2" role="group">
                                    <button type="button" class="btn btn-sm btn-info"
                                        @click="onShowGridProfile(inverter.serial)" v-tooltip :title="$t('home.ShowGridProfile')">
                                        <BIconOutlet style="font-size:24px;" />

                                    </button>
                                </div>

                                <div class="btn-group" role="group">
                                    <button v-if="inverter.events >= 0" type="button"
                                        class="btn btn-sm btn-secondary position-relative"
                                        @click="onShowEventlog(inverter.serial)" v-tooltip :title="$t('home.ShowEventlog')">
                                        <BIconJournalText style="font-size:24px;" />
                                        <span
                                            class="position-absolute top-0 start-100 translate-middle badge rounded-pill text-bg-danger">
                                            {{ inverter.events }}
                                            <span class="visually-hidden">{{ $t('home.UnreadMessages') }}</span>
                                        </span>
                                    </button>
                                </div>
                            </div>
                        </div>
                        <div class="card-body">
                            <div class="row flex-row-reverse flex-wrap-reverse g-3">
                                <template v-for="chanType in [{obj: inverter.INV, name: 'INV'}, {obj: inverter.AC, name: 'AC'}, {obj: inverter.DC, name: 'DC'}].reverse()">
                                    <template v-for="channel in Object.keys(chanType.obj).sort().reverse().map(x=>+x)" :key="channel">
                                        <template v-if="(chanType.name != 'DC') ||
                                            (chanType.name == 'DC' && getSumIrridiation(inverter) == 0) ||
                                            (chanType.name == 'DC' && getSumIrridiation(inverter) > 0 && chanType.obj[channel].Irradiation?.max || 0 > 0)
                                            ">
                                            <div class="col">
                                                <InverterChannelInfo :channelData="chanType.obj[channel]"
                                                    :channelType="chanType.name"
                                                    :channelNumber="channel" />
                                            </div>
                                        </template>
                                    </template>
                                </template>
                            </div>
                        </div>
                    </div>
                </div>
            </div>
        </div>
        <VedirectView v-if="liveData.vedirect.enabled" />
        <BatteryView v-if="liveData.battery.enabled" />
        <HuaweiView v-if="liveData.huawei.enabled" />
    </BasePage>
<<<<<<< HEAD
   
    <div class="modal" id="eventView" tabindex="-1">
        <div class="modal-dialog modal-lg">
            <div class="modal-content">
                <div class="modal-header">
                    <h5 class="modal-title">{{ $t('home.EventLog') }}</h5>
                    <button type="button" class="btn-close" data-bs-dismiss="modal" aria-label="Close"></button>
                </div>
                <div class="modal-body">
                    <div class="text-center" v-if="eventLogLoading">
                        <div class="spinner-border" role="status">
                            <span class="visually-hidden">{{ $t('home.Loading') }}</span>
                        </div>
                    </div>

                    <EventLog v-if="!eventLogLoading" :eventLogList="eventLogList" />
=======

    <ModalDialog modalId="eventView" :title="$t('home.EventLog')" :loading="eventLogLoading">
        <EventLog :eventLogList="eventLogList" />
    </ModalDialog>

    <ModalDialog modalId="devInfoView" :title="$t('home.InverterInfo')" :loading="devInfoLoading">
        <DevInfo :devInfoList="devInfoList" />
    </ModalDialog>

    <ModalDialog modalId="gridProfileView" :title="$t('home.GridProfile')" :loading="gridProfileLoading">
        <GridProfile :gridProfileList="gridProfileList" :gridProfileRawList="gridProfileRawList" />
    </ModalDialog>

    <ModalDialog modalId="limitSettingView" :title="$t('home.LimitSettings')" :loading="limitSettingLoading">
        <BootstrapAlert v-model="showAlertLimit" :variant="alertTypeLimit">
            {{ alertMessageLimit }}
        </BootstrapAlert>

        <div class="row mb-3">
            <label for="inputCurrentLimit" class="col-sm-3 col-form-label">{{ $t('home.CurrentLimit') }}
            </label>
            <div class="col-sm-4">
                <div class="input-group">
                    <input type="text" class="form-control" id="inputCurrentLimit" aria-describedby="currentLimitType"
                        v-model="currentLimitRelative" disabled />
                    <span class="input-group-text" id="currentLimitType">%</span>
>>>>>>> a5cc0a42
                </div>
            </div>

            <div class="col-sm-4" v-if="currentLimitList.max_power > 0">
                <div class="input-group">
                    <input type="text" class="form-control" id="inputCurrentLimitAbsolute"
                        aria-describedby="currentLimitTypeAbsolute" v-model="currentLimitAbsolute" disabled />
                    <span class="input-group-text" id="currentLimitTypeAbsolute">W</span>
                </div>
            </div>
        </div>

        <div class="row mb-3 align-items-center">
            <label for="inputLastLimitSet" class="col-sm-3 col-form-label">
                {{ $t('home.LastLimitSetStatus') }}
            </label>
            <div class="col-sm-9">
                <span class="badge" :class="{
                    'text-bg-danger': currentLimitList.limit_set_status == 'Failure',
                    'text-bg-warning': currentLimitList.limit_set_status == 'Pending',
                    'text-bg-success': currentLimitList.limit_set_status == 'Ok',
                    'text-bg-secondary': currentLimitList.limit_set_status == 'Unknown',
                }">
                    {{ $t('home.' + currentLimitList.limit_set_status) }}
                </span>
            </div>
        </div>

        <div class="row mb-3">
            <label for="inputTargetLimit" class="col-sm-3 col-form-label">{{ $t('home.SetLimit')
            }}</label>
            <div class="col-sm-9">
                <div class="input-group">
                    <input type="number" name="inputTargetLimit" class="form-control" id="inputTargetLimit"
                        :min="targetLimitMin" :max="targetLimitMax" v-model="targetLimitList.limit_value">
                    <button class="btn btn-primary dropdown-toggle" type="button" data-bs-toggle="dropdown"
                        aria-expanded="false">{{ targetLimitTypeText
                        }}</button>
                    <ul class="dropdown-menu dropdown-menu-end">
                        <li><a class="dropdown-item" @click="onSelectType(1)" href="#">{{
                            $t('home.Relative') }}</a></li>
                        <li><a class="dropdown-item" @click="onSelectType(0)" href="#">{{
                            $t('home.Absolute') }}</a></li>
                    </ul>
                </div>
                <div v-if="targetLimitType == 0" class="alert alert-secondary mt-3" role="alert"
                    v-html="$t('home.LimitHint')"></div>
            </div>
        </div>

        <template #footer>
            <button type="button" class="btn btn-danger" @click="onSetLimitSettings(true)">{{
                $t('home.SetPersistent') }}</button>

            <button type="button" class="btn btn-danger" @click="onSetLimitSettings(false)">{{
                $t('home.SetNonPersistent') }}</button>
        </template>
    </ModalDialog>

    <ModalDialog modalId="powerSettingView" :title="$t('home.PowerSettings')" :loading="powerSettingLoading">
        <BootstrapAlert v-model="showAlertPower" :variant="alertTypePower">
            {{ alertMessagePower }}
        </BootstrapAlert>

        <div class="row mb-3 align-items-center">
            <label for="inputLastPowerSet" class="col col-form-label">{{ $t('home.LastPowerSetStatus')
            }}</label>
            <div class="col">
                <span class="badge" :class="{
                        'text-bg-danger': successCommandPower == 'Failure',
                        'text-bg-warning': successCommandPower == 'Pending',
                        'text-bg-success': successCommandPower == 'Ok',
                        'text-bg-secondary': successCommandPower == 'Unknown',
                    }">
                    {{ $t('home.' + successCommandPower) }}
                </span>
            </div>
        </div>

        <div class="d-grid gap-2 col-6 mx-auto">
            <button type="button" class="btn btn-success" @click="onSetPowerSettings(true)">
                <BIconToggleOn class="fs-4" />&nbsp;{{ $t('home.TurnOn') }}
            </button>
            <button type="button" class="btn btn-danger" @click="onSetPowerSettings(false)">
                <BIconToggleOff class="fs-4" />&nbsp;{{ $t('home.TurnOff') }}
            </button>
            <button type="button" class="btn btn-warning" @click="onSetPowerSettings(true, true)">
                <BIconArrowCounterclockwise class="fs-4" />&nbsp;{{ $t('home.Restart') }}
            </button>
        </div>
    </ModalDialog>
</template>

<script lang="ts">
import BasePage from '@/components/BasePage.vue';
import BootstrapAlert from '@/components/BootstrapAlert.vue';
import DevInfo from '@/components/DevInfo.vue';
import EventLog from '@/components/EventLog.vue';
import GridProfile from '@/components/GridProfile.vue';
import HintView from '@/components/HintView.vue';
import InverterChannelInfo from "@/components/InverterChannelInfo.vue";
import InverterTotalInfo from '@/components/InverterTotalInfo.vue';
<<<<<<< HEAD
import VedirectView from '@/components/VedirectView.vue';
import HuaweiView from '@/components/HuaweiView.vue'
import BatteryView from '@/components/BatteryView.vue'
=======
import ModalDialog from '@/components/ModalDialog.vue';
>>>>>>> a5cc0a42
import type { DevInfoStatus } from '@/types/DevInfoStatus';
import type { EventlogItems } from '@/types/EventlogStatus';
import type { GridProfileStatus } from '@/types/GridProfileStatus';
import type { GridProfileRawdata } from '@/types/GridProfileRawdata';
import type { LimitConfig } from '@/types/LimitConfig';
import type { LimitStatus } from '@/types/LimitStatus';
import type { Inverter, LiveData } from '@/types/LiveDataStatus';
import { authHeader, authUrl, handleResponse, isLoggedIn } from '@/utils/authentication';
import * as bootstrap from 'bootstrap';
import {
    BIconArrowCounterclockwise,
    BIconCheckCircleFill,
    BIconCpu,
    BIconExclamationCircleFill,
    BIconJournalText,
    BIconOutlet,
    BIconPower,
    BIconSpeedometer,
    BIconToggleOff,
    BIconToggleOn,
    BIconXCircleFill
} from 'bootstrap-icons-vue';
import { defineComponent } from 'vue';

export default defineComponent({
    components: {
        BasePage,
        BootstrapAlert,
        DevInfo,
        EventLog,
        GridProfile,
        HintView,
        InverterChannelInfo,
        InverterTotalInfo,
        ModalDialog,
        BIconArrowCounterclockwise,
        BIconCheckCircleFill,
        BIconCpu,
        BIconExclamationCircleFill,
        BIconJournalText,
        BIconOutlet,
        BIconPower,
        BIconSpeedometer,
        BIconToggleOff,
        BIconToggleOn,
        BIconXCircleFill,
        VedirectView,
        HuaweiView,
        BatteryView
    },
    data() {
        return {
            isLogged: this.isLoggedIn(),

            socket: {} as WebSocket,
            heartInterval: 0,
            dataAgeInterval: 0,
            dataLoading: true,
            liveData: {} as LiveData,
            isFirstFetchAfterConnect: true,
            eventLogView: {} as bootstrap.Modal,
            eventLogList: {} as EventlogItems,
            eventLogLoading: true,
            devInfoView: {} as bootstrap.Modal,
            devInfoList: {} as DevInfoStatus,
            devInfoLoading: true,
            gridProfileView: {} as bootstrap.Modal,
            gridProfileList: {} as GridProfileStatus,
            gridProfileRawList: {} as GridProfileRawdata,
            gridProfileLoading: true,

            limitSettingView: {} as bootstrap.Modal,
            limitSettingLoading: true,

            currentLimitList: {} as LimitStatus,
            targetLimitList: {} as LimitConfig,

            targetLimitMin: 0,
            targetLimitMax: 100,
            targetLimitTypeText: this.$t('home.Relative'),
            targetLimitType: 1,

            alertMessageLimit: "",
            alertTypeLimit: "info",
            showAlertLimit: false,

            powerSettingView: {} as bootstrap.Modal,
            powerSettingSerial: 0,
            powerSettingLoading: true,
            alertMessagePower: "",
            alertTypePower: "info",
            showAlertPower: false,
            successCommandPower: "",

            isWebsocketConnected: false,
        };
    },
    created() {
        this.getInitialData();
        this.initSocket();
        this.initDataAgeing();
        this.$emitter.on("logged-in", () => {
            this.isLogged = this.isLoggedIn();
        });
        this.$emitter.on("logged-out", () => {
            this.isLogged = this.isLoggedIn();
        });
    },
    mounted() {
        this.eventLogView = new bootstrap.Modal('#eventView');
        this.devInfoView = new bootstrap.Modal('#devInfoView');
        this.gridProfileView = new bootstrap.Modal('#gridProfileView');
        this.limitSettingView = new bootstrap.Modal('#limitSettingView');
        this.powerSettingView = new bootstrap.Modal('#powerSettingView');
    },
    unmounted() {
        this.closeSocket();
    },
    updated() {
        console.log("Updated");
        // Select first tab
        if (this.isFirstFetchAfterConnect) {
            console.log("isFirstFetchAfterConnect");

            this.$nextTick(() => {
                console.log("nextTick");
                const firstTabEl = document.querySelector(
                    "#v-pills-tab:first-child button"
                );
                if (firstTabEl != null) {
                    this.isFirstFetchAfterConnect = false;
                    console.log("Show");
                    const firstTab = new bootstrap.Tab(firstTabEl);
                    firstTab.show();
                }
            });
        }
    },
    computed: {
        currentLimitAbsolute(): string {
            if (this.currentLimitList.max_power > 0) {
                return this.$n(this.currentLimitList.limit_relative * this.currentLimitList.max_power / 100,
                    'decimalTwoDigits');
            }
            return "0";
        },
        currentLimitRelative(): string {
            return this.$n(this.currentLimitList.limit_relative,
                'decimalTwoDigits');
        },
        inverterData(): Inverter[] {
            return this.liveData.inverters.slice().sort((a: Inverter, b: Inverter) => {
                return a.order - b.order;
            });
        }
    },
    methods: {
        isLoggedIn,
        getInitialData(triggerLoading: boolean = true) {
            if (triggerLoading) {
                this.dataLoading = true;
            }
            fetch("/api/livedata/status", { headers: authHeader() })
                .then((response) => handleResponse(response, this.$emitter, this.$router))
                .then((data) => {
                    this.liveData = data;
                    if (triggerLoading) {
                        this.dataLoading = false;
                    }
                });
        },
        reloadData() {
            this.closeSocket();

            setTimeout(() => {
                this.getInitialData(false);
                this.initSocket();
            }, 1000);
        },
        initSocket() {
            console.log("Starting connection to WebSocket Server");

            const { protocol, host } = location;
            const authString = authUrl();
            const webSocketUrl = `${protocol === "https:" ? "wss" : "ws"
                }://${authString}${host}/livedata`;

            this.socket = new WebSocket(webSocketUrl);

            this.socket.onmessage = (event) => {
                console.log(event);
                if (event.data != "{}") {
                    this.liveData = JSON.parse(event.data);
                    this.dataLoading = false;
                    this.heartCheck(); // Reset heartbeat detection
                } else {
                    // Sometimes it does not recover automatically so have to force a reconnect
                    this.closeSocket();
                    this.heartCheck(10); // Reconnect faster
                }
            };

            var self = this;

            this.socket.onopen = function (event) {
                console.log(event);
                console.log("Successfully connected to the echo websocket server...");
                self.isWebsocketConnected = true;
            };

            this.socket.onclose = function () {
                console.log("Connection to websocket closed...")
                self.isWebsocketConnected = false;
            }

            // Listen to window events , When the window closes , Take the initiative to disconnect websocket Connect
            window.onbeforeunload = () => {
                this.closeSocket();
            };
        },
        initDataAgeing() {
            this.dataAgeInterval = setInterval(() => {
                if (this.inverterData) {
                    this.inverterData.forEach(element => {
                        element.data_age++;
                    });
                }
            }, 1000);
        },
        // Send heartbeat packets regularly * 59s Send a heartbeat
        heartCheck(duration: number = 59) {
            this.heartInterval && clearTimeout(this.heartInterval);
            this.heartInterval = setInterval(() => {
                if (this.socket.readyState === 1) {
                    // Connection status
                    this.socket.send("ping");
                } else {
                    this.initSocket(); // Breakpoint reconnection 5 Time
                }
            }, duration * 1000);
        },
        /** To break off websocket Connect */
        closeSocket() {
            this.socket.close();
            this.heartInterval && clearTimeout(this.heartInterval);
            this.isFirstFetchAfterConnect = true;
        },
        onShowEventlog(serial: number) {
            this.eventLogLoading = true;
            fetch("/api/eventlog/status?inv=" + serial + "&locale=" + this.$i18n.locale, { headers: authHeader() })
                .then((response) => handleResponse(response, this.$emitter, this.$router))
                .then((data) => {
                    this.eventLogList = data;
                    this.eventLogLoading = false;
                });

            this.eventLogView.show();
        },
        onShowDevInfo(serial: number) {
            this.devInfoLoading = true;
            fetch("/api/devinfo/status?inv=" + serial, { headers: authHeader() })
                .then((response) => handleResponse(response, this.$emitter, this.$router))
                .then((data) => {
                    this.devInfoList = data;
                    this.devInfoList.serial = serial;
                    this.devInfoLoading = false;
                });

            this.devInfoView.show();
        },
        onShowGridProfile(serial: number) {
            this.gridProfileLoading = true;
            fetch("/api/gridprofile/status?inv=" + serial, { headers: authHeader() })
                .then((response) => handleResponse(response, this.$emitter, this.$router))
                .then((data) => {
                    this.gridProfileList = data;

                    fetch("/api/gridprofile/rawdata?inv=" + serial, { headers: authHeader() })
                        .then((response) => handleResponse(response, this.$emitter, this.$router))
                        .then((data) => {
                            this.gridProfileRawList = data;
                            this.gridProfileLoading = false;
                        })
                });

            this.gridProfileView.show();
        },
        onShowLimitSettings(serial: number) {
            this.showAlertLimit = false;
            this.targetLimitList.serial = 0;
            this.targetLimitList.limit_value = 0;
            this.targetLimitType = 1;
            this.targetLimitTypeText = this.$t('home.Relative');

            this.limitSettingLoading = true;
            fetch("/api/limit/status", { headers: authHeader() })
                .then((response) => handleResponse(response, this.$emitter, this.$router))
                .then((data) => {
                    this.currentLimitList = data[serial];
                    this.targetLimitList.serial = serial;
                    this.limitSettingLoading = false;
                });

            this.limitSettingView.show();
        },
        onSetLimitSettings(setPersistent: boolean) {
            this.targetLimitList.limit_type = (setPersistent ? 256 : 0) + this.targetLimitType
            const formData = new FormData();
            formData.append("data", JSON.stringify(this.targetLimitList));

            console.log(this.targetLimitList);

            fetch("/api/limit/config", {
                method: "POST",
                headers: authHeader(),
                body: formData,
            })
                .then((response) => handleResponse(response, this.$emitter, this.$router))
                .then(
                    (response) => {
                        if (response.type == "success") {
                            this.limitSettingView.hide();
                        } else {
                            this.alertMessageLimit = this.$t('apiresponse.' + response.code, response.param);
                            this.alertTypeLimit = response.type;
                            this.showAlertLimit = true;
                        }
                    }
                )
        },
        onSelectType(type: number) {
            if (type == 1) {
                this.targetLimitTypeText = this.$t('home.Relative');
                this.targetLimitMin = 0;
                this.targetLimitMax = 100;
            } else {
                this.targetLimitTypeText = this.$t('home.Absolute');
                this.targetLimitMin = 0;
                this.targetLimitMax = (this.currentLimitList.max_power > 0 ? this.currentLimitList.max_power : 2250);
            }
            this.targetLimitType = type;
        },

        onShowPowerSettings(serial: number) {
            this.showAlertPower = false;
            this.powerSettingSerial = 0;
            this.powerSettingLoading = true;
            fetch("/api/power/status", { headers: authHeader() })
                .then((response) => handleResponse(response, this.$emitter, this.$router))
                .then((data) => {
                    this.successCommandPower = data[serial].power_set_status;
                    this.powerSettingSerial = serial;
                    this.powerSettingLoading = false;
                });
            this.powerSettingView.show();
        },

        onSetPowerSettings(turnOn: boolean, restart = false) {
            let data = {};
            if (restart) {
                data = {
                    serial: this.powerSettingSerial,
                    restart: true,
                };
            } else {
                data = {
                    serial: this.powerSettingSerial,
                    power: turnOn,
                };
            }

            const formData = new FormData();
            formData.append("data", JSON.stringify(data));

            console.log(data);

            fetch("/api/power/config", {
                method: "POST",
                headers: authHeader(),
                body: formData,
            })
                .then((response) => handleResponse(response, this.$emitter, this.$router))
                .then(
                    (response) => {
                        if (response.type == "success") {
                            this.powerSettingView.hide();
                        } else {
                            this.alertMessagePower = this.$t('apiresponse.' + response.code, response.param);
                            this.alertTypePower = response.type;
                            this.showAlertPower = true;
                        }
                    }
                )
        },
        calculateAbsoluteTime(lastTime: number): string {
            const date = new Date(Date.now() - lastTime * 1000);
            return this.$d(date, 'datetime');
        },
        getSumIrridiation(inv: Inverter): number {
            let total = 0;
            Object.keys(inv.DC).forEach((key) => {
                total += inv.DC[key as unknown as number].Irradiation?.max || 0;
            });
            return total;
        }
    },
});
</script>

<style>
.btn-group {
    border-radius: var(--bs-border-radius);
    margin-top: 0.25rem;
}
</style><|MERGE_RESOLUTION|>--- conflicted
+++ resolved
@@ -126,24 +126,6 @@
         <BatteryView v-if="liveData.battery.enabled" />
         <HuaweiView v-if="liveData.huawei.enabled" />
     </BasePage>
-<<<<<<< HEAD
-   
-    <div class="modal" id="eventView" tabindex="-1">
-        <div class="modal-dialog modal-lg">
-            <div class="modal-content">
-                <div class="modal-header">
-                    <h5 class="modal-title">{{ $t('home.EventLog') }}</h5>
-                    <button type="button" class="btn-close" data-bs-dismiss="modal" aria-label="Close"></button>
-                </div>
-                <div class="modal-body">
-                    <div class="text-center" v-if="eventLogLoading">
-                        <div class="spinner-border" role="status">
-                            <span class="visually-hidden">{{ $t('home.Loading') }}</span>
-                        </div>
-                    </div>
-
-                    <EventLog v-if="!eventLogLoading" :eventLogList="eventLogList" />
-=======
 
     <ModalDialog modalId="eventView" :title="$t('home.EventLog')" :loading="eventLogLoading">
         <EventLog :eventLogList="eventLogList" />
@@ -170,7 +152,6 @@
                     <input type="text" class="form-control" id="inputCurrentLimit" aria-describedby="currentLimitType"
                         v-model="currentLimitRelative" disabled />
                     <span class="input-group-text" id="currentLimitType">%</span>
->>>>>>> a5cc0a42
                 </div>
             </div>
 
@@ -273,13 +254,10 @@
 import HintView from '@/components/HintView.vue';
 import InverterChannelInfo from "@/components/InverterChannelInfo.vue";
 import InverterTotalInfo from '@/components/InverterTotalInfo.vue';
-<<<<<<< HEAD
+import ModalDialog from '@/components/ModalDialog.vue';
 import VedirectView from '@/components/VedirectView.vue';
 import HuaweiView from '@/components/HuaweiView.vue'
 import BatteryView from '@/components/BatteryView.vue'
-=======
-import ModalDialog from '@/components/ModalDialog.vue';
->>>>>>> a5cc0a42
 import type { DevInfoStatus } from '@/types/DevInfoStatus';
 import type { EventlogItems } from '@/types/EventlogStatus';
 import type { GridProfileStatus } from '@/types/GridProfileStatus';
