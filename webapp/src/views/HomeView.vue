<template>
    <BasePage
        :title="$t('home.LiveData')"
        :isLoading="dataLoading"
        :isWideScreen="true"
        :showWebSocket="true"
        :isWebsocketConnected="isWebsocketConnected"
        @reload="reloadData"
    >
        <HintView :hints="liveData.hints" />
<<<<<<< HEAD
        <InverterTotalInfo :totalData="liveData.total" :totalVeData="liveData.vedirect" :totalBattData="liveData.battery" :powerMeterData="liveData.power_meter" :huaweiData="liveData.huawei"/>
        <div class="row gy-3 mt-0">
            <div class="col-sm-3 col-md-2" :style="[inverterData.length == 1 ? { 'display': 'none' } : {}]">
=======
        <InverterTotalInfo :totalData="liveData.total" /><br />
        <div class="row gy-3">
            <div class="col-sm-3 col-md-2" :style="[inverterData.length == 1 ? { display: 'none' } : {}]">
>>>>>>> e85001b2
                <div class="nav nav-pills row-cols-sm-1" id="v-pills-tab" role="tablist" aria-orientation="vertical">
                    <button
                        v-for="inverter in inverterData"
                        :key="inverter.serial"
                        class="nav-link border border-primary text-break"
                        :id="'v-pills-' + inverter.serial + '-tab'"
                        data-bs-toggle="pill"
                        :data-bs-target="'#v-pills-' + inverter.serial"
                        type="button"
                        role="tab"
                        aria-controls="'v-pills-' + inverter.serial"
                        aria-selected="true"
                    >
                        <div class="row">
                            <div class="col-auto col-sm-2">
                                <BIconXCircleFill class="fs-4" v-if="!inverter.reachable" />
                                <BIconExclamationCircleFill
                                    class="fs-4"
                                    v-if="inverter.reachable && !inverter.producing"
                                />
                                <BIconCheckCircleFill class="fs-4" v-if="inverter.reachable && inverter.producing" />
                            </div>
                            <div class="col-sm-9">
                                {{ inverter.name }}
                            </div>
                        </div>
                    </button>
                </div>
            </div>

            <div
                class="tab-content"
                id="v-pills-tabContent"
                :class="{
                    'col-sm-9 col-md-10': inverterData.length > 1,
                    'col-sm-12 col-md-12': inverterData.length == 1,
                }"
            >
                <div
                    v-for="inverter in inverterData"
                    :key="inverter.serial"
                    class="tab-pane fade show"
                    :id="'v-pills-' + inverter.serial"
                    role="tabpanel"
                    :aria-labelledby="'v-pills-' + inverter.serial + '-tab'"
                    tabindex="0"
                >
                    <div class="card">
                        <div
                            class="card-header d-flex justify-content-between align-items-center"
                            :class="{
                                'text-bg-tertiary': !inverter.poll_enabled,
                                'text-bg-danger': inverter.poll_enabled && !inverter.reachable,
                                'text-bg-warning': inverter.poll_enabled && inverter.reachable && !inverter.producing,
                                'text-bg-primary': inverter.poll_enabled && inverter.reachable && inverter.producing,
                            }"
                        >
                            <div class="p-1 flex-grow-1">
                                <div class="d-flex flex-wrap">
                                    <div style="padding-right: 2em">
                                        {{ inverter.name }}
                                    </div>
                                    <div style="padding-right: 2em">
                                        {{ $t('home.SerialNumber') }}{{ inverter.serial }}
                                    </div>
<<<<<<< HEAD
                                    <div style="padding-right: 2em;">
                                        {{ $t('home.CurrentLimit') }}<template v-if="inverter.limit_absolute > -1"> {{
                                                $n(inverter.limit_absolute, 'decimalNoDigits')
                                        }} W | </template>{{ $n(inverter.limit_relative / 100, 'percentOneDigit') }}
=======
                                    <div style="padding-right: 2em">
                                        {{ $t('home.CurrentLimit')
                                        }}<template v-if="inverter.limit_absolute > -1">
                                            {{ $n(inverter.limit_absolute, 'decimalNoDigits') }} W | </template
                                        >{{ $n(inverter.limit_relative / 100, 'percentOneDigit') }}
>>>>>>> e85001b2
                                    </div>
                                    <div style="padding-right: 2em">
                                        {{ $t('home.DataAge') }}
                                        {{ $t('home.Seconds', { val: $n(inverter.data_age) }) }}
                                        <template v-if="inverter.data_age > 300">
                                            / {{ calculateAbsoluteTime(inverter.data_age) }}
                                        </template>
                                    </div>
                                </div>
                            </div>
                            <div class="btn-toolbar p-2" role="toolbar">
                                <div class="btn-group me-2" role="group">
                                    <button
                                        :disabled="!isLogged"
                                        type="button"
                                        class="btn btn-sm btn-danger"
                                        @click="onShowLimitSettings(inverter.serial)"
                                        v-tooltip
                                        :title="$t('home.ShowSetInverterLimit')"
                                    >
                                        <BIconSpeedometer style="font-size: 24px" />
                                    </button>
                                </div>

                                <div class="btn-group me-2" role="group">
                                    <button
                                        :disabled="!isLogged"
                                        type="button"
                                        class="btn btn-sm btn-danger"
                                        @click="onShowPowerSettings(inverter.serial)"
                                        v-tooltip
                                        :title="$t('home.TurnOnOff')"
                                    >
                                        <BIconPower style="font-size: 24px" />
                                    </button>
                                </div>

                                <div class="btn-group me-2" role="group">
                                    <button
                                        type="button"
                                        class="btn btn-sm btn-info"
                                        @click="onShowDevInfo(inverter.serial)"
                                        v-tooltip
                                        :title="$t('home.ShowInverterInfo')"
                                    >
                                        <BIconCpu style="font-size: 24px" />
                                    </button>
                                </div>

                                <div class="btn-group me-2" role="group">
                                    <button
                                        type="button"
                                        class="btn btn-sm btn-info"
                                        @click="onShowGridProfile(inverter.serial)"
                                        v-tooltip
                                        :title="$t('home.ShowGridProfile')"
                                    >
                                        <BIconOutlet style="font-size: 24px" />
                                    </button>
                                </div>

                                <div class="btn-group" role="group">
                                    <button
                                        v-if="inverter.events >= 0"
                                        type="button"
                                        class="btn btn-sm btn-secondary position-relative"
                                        @click="onShowEventlog(inverter.serial)"
                                        v-tooltip
                                        :title="$t('home.ShowEventlog')"
                                    >
                                        <BIconJournalText style="font-size: 24px" />
                                        <span
                                            class="position-absolute top-0 start-100 translate-middle badge rounded-pill text-bg-danger"
                                        >
                                            {{ inverter.events }}
                                            <span class="visually-hidden">{{ $t('home.UnreadMessages') }}</span>
                                        </span>
                                    </button>
                                </div>
                            </div>
                        </div>
                        <div class="card-body">
                            <div class="row flex-row-reverse flex-wrap-reverse g-3">
                                <template
                                    v-for="chanType in [
                                        { obj: inverter.INV, name: 'INV' },
                                        { obj: inverter.AC, name: 'AC' },
                                        { obj: inverter.DC, name: 'DC' },
                                    ].reverse()"
                                >
                                    <template v-if="chanType.obj != null">
                                        <template
                                            v-for="channel in Object.keys(chanType.obj)
                                                .sort()
                                                .reverse()
                                                .map((x) => +x)"
                                            :key="channel"
                                        >
                                            <template
                                                v-if="
                                                    chanType.name != 'DC' ||
                                                    (chanType.name == 'DC' && getSumIrridiation(inverter) == 0) ||
                                                    (chanType.name == 'DC' &&
                                                        getSumIrridiation(inverter) > 0 &&
                                                        chanType.obj[channel].Irradiation?.max) ||
                                                    0 > 0
                                                "
                                            >
                                                <div class="col">
                                                    <InverterChannelInfo
                                                        :channelData="chanType.obj[channel]"
                                                        :channelType="chanType.name"
                                                        :channelNumber="channel"
                                                    />
                                                </div>
                                            </template>
                                        </template>
                                    </template>
                                </template>
                            </div>
                            <BootstrapAlert class="m-3" :show="!inverter.hasOwnProperty('INV')">
                                <div class="d-flex justify-content-center align-items-center">
                                    <div class="spinner-border m-1" role="status">
                                        <span class="visually-hidden">{{ $t('home.LoadingInverter') }}</span>
                                    </div>
                                    <span>{{ $t('home.LoadingInverter') }}</span>
                                </div>
                            </BootstrapAlert>
                        </div>
                    </div>
                </div>
            </div>
        </div>
        <VedirectView v-if="liveData.vedirect.enabled" />
        <BatteryView v-if="liveData.battery.enabled" />
        <HuaweiView v-if="liveData.huawei.enabled" />
    </BasePage>

    <ModalDialog modalId="eventView" :title="$t('home.EventLog')" :loading="eventLogLoading">
        <EventLog :eventLogList="eventLogList" />
    </ModalDialog>

    <ModalDialog modalId="devInfoView" :title="$t('home.InverterInfo')" :loading="devInfoLoading">
        <DevInfo :devInfoList="devInfoList" />
    </ModalDialog>

    <ModalDialog modalId="gridProfileView" :title="$t('home.GridProfile')" :loading="gridProfileLoading">
        <GridProfile :gridProfileList="gridProfileList" :gridProfileRawList="gridProfileRawList" />
    </ModalDialog>

    <ModalDialog modalId="limitSettingView" :title="$t('home.LimitSettings')" :loading="limitSettingLoading">
        <BootstrapAlert v-model="showAlertLimit" :variant="alertTypeLimit">
            {{ alertMessageLimit }}
        </BootstrapAlert>

        <div class="row mb-3">
            <label for="inputCurrentLimit" class="col-sm-3 col-form-label">{{ $t('home.CurrentLimit') }} </label>
            <div class="col-sm-4">
                <div class="input-group">
                    <input
                        type="text"
                        class="form-control"
                        id="inputCurrentLimit"
                        aria-describedby="currentLimitType"
                        v-model="currentLimitRelative"
                        disabled
                    />
                    <span class="input-group-text" id="currentLimitType">%</span>
                </div>
            </div>

            <div class="col-sm-4" v-if="currentLimitList.max_power > 0">
                <div class="input-group">
                    <input
                        type="text"
                        class="form-control"
                        id="inputCurrentLimitAbsolute"
                        aria-describedby="currentLimitTypeAbsolute"
                        v-model="currentLimitAbsolute"
                        disabled
                    />
                    <span class="input-group-text" id="currentLimitTypeAbsolute">W</span>
                </div>
            </div>
        </div>

        <div class="row mb-3 align-items-center">
            <label for="inputLastLimitSet" class="col-sm-3 col-form-label">
                {{ $t('home.LastLimitSetStatus') }}
            </label>
            <div class="col-sm-9">
                <span
                    class="badge"
                    :class="{
                        'text-bg-danger': currentLimitList.limit_set_status == 'Failure',
                        'text-bg-warning': currentLimitList.limit_set_status == 'Pending',
                        'text-bg-success': currentLimitList.limit_set_status == 'Ok',
                        'text-bg-secondary': currentLimitList.limit_set_status == 'Unknown',
                    }"
                >
                    {{ $t('home.' + currentLimitList.limit_set_status) }}
                </span>
            </div>
        </div>

        <div class="row mb-3">
            <label for="inputTargetLimit" class="col-sm-3 col-form-label">{{ $t('home.SetLimit') }}</label>
            <div class="col-sm-9">
                <div class="input-group">
                    <input
                        type="number"
                        name="inputTargetLimit"
                        class="form-control"
                        id="inputTargetLimit"
                        :min="targetLimitMin"
                        :max="targetLimitMax"
                        v-model="targetLimitList.limit_value"
                    />
                    <button
                        class="btn btn-primary dropdown-toggle"
                        type="button"
                        data-bs-toggle="dropdown"
                        aria-expanded="false"
                    >
                        {{ targetLimitTypeText }}
                    </button>
                    <ul class="dropdown-menu dropdown-menu-end">
                        <li>
                            <a class="dropdown-item" @click="onSelectType(1)" href="#">{{ $t('home.Relative') }}</a>
                        </li>
                        <li>
                            <a class="dropdown-item" @click="onSelectType(0)" href="#">{{ $t('home.Absolute') }}</a>
                        </li>
                    </ul>
                </div>
                <div
                    v-if="targetLimitType == 0"
                    class="alert alert-secondary mt-3"
                    role="alert"
                    v-html="$t('home.LimitHint')"
                ></div>
            </div>
        </div>

        <template #footer>
            <button type="button" class="btn btn-danger" @click="onSetLimitSettings(true)">
                {{ $t('home.SetPersistent') }}
            </button>

            <button type="button" class="btn btn-danger" @click="onSetLimitSettings(false)">
                {{ $t('home.SetNonPersistent') }}
            </button>
        </template>
    </ModalDialog>

    <ModalDialog modalId="powerSettingView" :title="$t('home.PowerSettings')" :loading="powerSettingLoading">
        <BootstrapAlert v-model="showAlertPower" :variant="alertTypePower">
            {{ alertMessagePower }}
        </BootstrapAlert>

        <div class="row mb-3 align-items-center">
            <label for="inputLastPowerSet" class="col col-form-label">{{ $t('home.LastPowerSetStatus') }}</label>
            <div class="col">
                <span
                    class="badge"
                    :class="{
                        'text-bg-danger': successCommandPower == 'Failure',
                        'text-bg-warning': successCommandPower == 'Pending',
                        'text-bg-success': successCommandPower == 'Ok',
                        'text-bg-secondary': successCommandPower == 'Unknown',
                    }"
                >
                    {{ $t('home.' + successCommandPower) }}
                </span>
            </div>
        </div>

        <div class="d-grid gap-2 col-6 mx-auto">
            <button type="button" class="btn btn-success" @click="onSetPowerSettings(true)">
                <BIconToggleOn class="fs-4" />&nbsp;{{ $t('home.TurnOn') }}
            </button>
            <button type="button" class="btn btn-danger" @click="onSetPowerSettings(false)">
                <BIconToggleOff class="fs-4" />&nbsp;{{ $t('home.TurnOff') }}
            </button>
            <button type="button" class="btn btn-warning" @click="onSetPowerSettings(true, true)">
                <BIconArrowCounterclockwise class="fs-4" />&nbsp;{{ $t('home.Restart') }}
            </button>
        </div>
    </ModalDialog>
</template>

<script lang="ts">
import BasePage from '@/components/BasePage.vue';
import BootstrapAlert from '@/components/BootstrapAlert.vue';
import DevInfo from '@/components/DevInfo.vue';
import EventLog from '@/components/EventLog.vue';
import GridProfile from '@/components/GridProfile.vue';
import HintView from '@/components/HintView.vue';
import InverterChannelInfo from '@/components/InverterChannelInfo.vue';
import InverterTotalInfo from '@/components/InverterTotalInfo.vue';
import ModalDialog from '@/components/ModalDialog.vue';
import VedirectView from '@/components/VedirectView.vue';
import HuaweiView from '@/components/HuaweiView.vue'
import BatteryView from '@/components/BatteryView.vue'
import type { DevInfoStatus } from '@/types/DevInfoStatus';
import type { EventlogItems } from '@/types/EventlogStatus';
import type { GridProfileStatus } from '@/types/GridProfileStatus';
import type { GridProfileRawdata } from '@/types/GridProfileRawdata';
import type { LimitConfig } from '@/types/LimitConfig';
import type { LimitStatus } from '@/types/LimitStatus';
import type { Inverter, LiveData } from '@/types/LiveDataStatus';
import { authHeader, authUrl, handleResponse, isLoggedIn } from '@/utils/authentication';
import * as bootstrap from 'bootstrap';
import {
    BIconArrowCounterclockwise,
    BIconCheckCircleFill,
    BIconCpu,
    BIconExclamationCircleFill,
    BIconJournalText,
    BIconOutlet,
    BIconPower,
    BIconSpeedometer,
    BIconToggleOff,
    BIconToggleOn,
    BIconXCircleFill,
} from 'bootstrap-icons-vue';
import { defineComponent } from 'vue';

export default defineComponent({
    components: {
        BasePage,
        BootstrapAlert,
        DevInfo,
        EventLog,
        GridProfile,
        HintView,
        InverterChannelInfo,
        InverterTotalInfo,
        ModalDialog,
        BIconArrowCounterclockwise,
        BIconCheckCircleFill,
        BIconCpu,
        BIconExclamationCircleFill,
        BIconJournalText,
        BIconOutlet,
        BIconPower,
        BIconSpeedometer,
        BIconToggleOff,
        BIconToggleOn,
        BIconXCircleFill,
        VedirectView,
        HuaweiView,
        BatteryView
    },
    data() {
        return {
            isLogged: this.isLoggedIn(),

            socket: {} as WebSocket,
            heartInterval: 0,
            dataAgeInterval: 0,
            dataLoading: true,
            liveData: {} as LiveData,
            isFirstFetchAfterConnect: true,
            eventLogView: {} as bootstrap.Modal,
            eventLogList: {} as EventlogItems,
            eventLogLoading: true,
            devInfoView: {} as bootstrap.Modal,
            devInfoList: {} as DevInfoStatus,
            devInfoLoading: true,
            gridProfileView: {} as bootstrap.Modal,
            gridProfileList: {} as GridProfileStatus,
            gridProfileRawList: {} as GridProfileRawdata,
            gridProfileLoading: true,

            limitSettingView: {} as bootstrap.Modal,
            limitSettingLoading: true,

            currentLimitList: {} as LimitStatus,
            targetLimitList: {} as LimitConfig,

            targetLimitMin: 0,
            targetLimitMax: 100,
            targetLimitTypeText: this.$t('home.Relative'),
            targetLimitType: 1,

            alertMessageLimit: '',
            alertTypeLimit: 'info',
            showAlertLimit: false,

            powerSettingView: {} as bootstrap.Modal,
            powerSettingSerial: '',
            powerSettingLoading: true,
            alertMessagePower: '',
            alertTypePower: 'info',
            showAlertPower: false,
            successCommandPower: '',

            isWebsocketConnected: false,
        };
    },
    created() {
        this.getInitialData();
        this.initSocket();
        this.initDataAgeing();
        this.$emitter.on('logged-in', () => {
            this.isLogged = this.isLoggedIn();
        });
        this.$emitter.on('logged-out', () => {
            this.isLogged = this.isLoggedIn();
        });
    },
    mounted() {
        this.eventLogView = new bootstrap.Modal('#eventView');
        this.devInfoView = new bootstrap.Modal('#devInfoView');
        this.gridProfileView = new bootstrap.Modal('#gridProfileView');
        this.limitSettingView = new bootstrap.Modal('#limitSettingView');
        this.powerSettingView = new bootstrap.Modal('#powerSettingView');
    },
    unmounted() {
        this.closeSocket();
    },
    updated() {
        console.log('Updated');
        // Select first tab
        if (this.isFirstFetchAfterConnect) {
            console.log('isFirstFetchAfterConnect');

            this.$nextTick(() => {
                console.log('nextTick');
                const firstTabEl = document.querySelector('#v-pills-tab:first-child button');
                if (firstTabEl != null) {
                    this.isFirstFetchAfterConnect = false;
                    console.log('Show');
                    const firstTab = new bootstrap.Tab(firstTabEl);
                    firstTab.show();
                }
            });
        }
    },
    computed: {
        currentLimitAbsolute(): string {
            if (this.currentLimitList.max_power > 0) {
<<<<<<< HEAD
                return this.$n(this.currentLimitList.limit_relative * this.currentLimitList.max_power / 100,
                    'decimalNoDigits');
=======
                return this.$n(
                    (this.currentLimitList.limit_relative * this.currentLimitList.max_power) / 100,
                    'decimalNoDigits'
                );
>>>>>>> e85001b2
            }
            return '0';
        },
        currentLimitRelative(): string {
<<<<<<< HEAD
            return this.$n(this.currentLimitList.limit_relative,
                'decimalOneDigit');
=======
            return this.$n(this.currentLimitList.limit_relative, 'decimalOneDigit');
>>>>>>> e85001b2
        },
        inverterData(): Inverter[] {
            return this.liveData.inverters.slice().sort((a: Inverter, b: Inverter) => {
                return a.order - b.order;
            });
        },
    },
    methods: {
        isLoggedIn,
        getInitialData(triggerLoading: boolean = true) {
            if (triggerLoading) {
                this.dataLoading = true;
            }
            fetch('/api/livedata/status', { headers: authHeader() })
                .then((response) => handleResponse(response, this.$emitter, this.$router))
                .then((data) => {
                    this.liveData = data;
                    if (triggerLoading) {
                        this.dataLoading = false;
                    }
                });
        },
        reloadData() {
            this.closeSocket();

            setTimeout(() => {
                this.getInitialData(false);
                this.initSocket();
            }, 1000);
        },
        initSocket() {
            console.log('Starting connection to WebSocket Server');

            const { protocol, host } = location;
            const authString = authUrl();
            const webSocketUrl = `${protocol === 'https:' ? 'wss' : 'ws'}://${authString}${host}/livedata`;

            this.socket = new WebSocket(webSocketUrl);

            this.socket.onmessage = (event) => {
                console.log(event);
                if (event.data != '{}') {
                    const newData = JSON.parse(event.data);

                    if (typeof newData.vedirect !== 'undefined') { Object.assign(this.liveData.vedirect, newData.vedirect); }
                    if (typeof newData.huawei !== 'undefined') { Object.assign(this.liveData.huawei, newData.huawei); }
                    if (typeof newData.battery !== 'undefined') { Object.assign(this.liveData.battery, newData.battery); }
                    if (typeof newData.power_meter !== 'undefined') { Object.assign(this.liveData.power_meter, newData.power_meter); }

                    if (typeof newData.total === 'undefined') { return; }

                    Object.assign(this.liveData.total, newData.total);
                    Object.assign(this.liveData.hints, newData.hints);

                    const foundIdx = this.liveData.inverters.findIndex(
                        (element) => element.serial == newData.inverters[0].serial
                    );
                    if (foundIdx == -1) {
                        Object.assign(this.liveData.inverters, newData.inverters);
                    } else {
                        Object.assign(this.liveData.inverters[foundIdx], newData.inverters[0]);
                    }
                    this.dataLoading = false;
                    this.heartCheck(); // Reset heartbeat detection
                } else {
                    // Sometimes it does not recover automatically so have to force a reconnect
                    this.closeSocket();
                    this.heartCheck(10); // Reconnect faster
                }
            };

            this.socket.onopen = (event) => {
                console.log(event);
                console.log('Successfully connected to the echo websocket server...');
                this.isWebsocketConnected = true;
            };

            this.socket.onclose = () => {
                console.log('Connection to websocket closed...');
                this.isWebsocketConnected = false;
            };

            // Listen to window events , When the window closes , Take the initiative to disconnect websocket Connect
            window.onbeforeunload = () => {
                this.closeSocket();
            };
        },
        initDataAgeing() {
            this.dataAgeInterval = setInterval(() => {
                if (this.inverterData) {
                    this.inverterData.forEach((element) => {
                        element.data_age++;
                    });
                }
            }, 1000);
        },
        // Send heartbeat packets regularly * 59s Send a heartbeat
        heartCheck(duration: number = 59) {
            this.heartInterval && clearTimeout(this.heartInterval);
            this.heartInterval = setInterval(() => {
                if (this.socket.readyState === 1) {
                    // Connection status
                    this.socket.send('ping');
                } else {
                    this.initSocket(); // Breakpoint reconnection 5 Time
                }
            }, duration * 1000);
        },
        /** To break off websocket Connect */
        closeSocket() {
            this.socket.close();
            this.heartInterval && clearTimeout(this.heartInterval);
            this.isFirstFetchAfterConnect = true;
        },
        onShowEventlog(serial: string) {
            this.eventLogLoading = true;
            fetch('/api/eventlog/status?inv=' + serial + '&locale=' + this.$i18n.locale, {
                headers: authHeader(),
            })
                .then((response) => handleResponse(response, this.$emitter, this.$router))
                .then((data) => {
                    this.eventLogList = data;
                    this.eventLogLoading = false;
                });

            this.eventLogView.show();
        },
        onShowDevInfo(serial: string) {
            this.devInfoLoading = true;
            fetch('/api/devinfo/status?inv=' + serial, { headers: authHeader() })
                .then((response) => handleResponse(response, this.$emitter, this.$router))
                .then((data) => {
                    this.devInfoList = data;
                    this.devInfoList.serial = serial;
                    this.devInfoLoading = false;
                });

            this.devInfoView.show();
        },
        onShowGridProfile(serial: string) {
            this.gridProfileLoading = true;
            fetch('/api/gridprofile/status?inv=' + serial, { headers: authHeader() })
                .then((response) => handleResponse(response, this.$emitter, this.$router))
                .then((data) => {
                    this.gridProfileList = data;

                    fetch('/api/gridprofile/rawdata?inv=' + serial, { headers: authHeader() })
                        .then((response) => handleResponse(response, this.$emitter, this.$router))
                        .then((data) => {
                            this.gridProfileRawList = data;
                            this.gridProfileLoading = false;
                        });
                });

            this.gridProfileView.show();
        },
        onShowLimitSettings(serial: string) {
            this.showAlertLimit = false;
            this.targetLimitList.serial = '';
            this.targetLimitList.limit_value = 0;
            this.targetLimitType = 1;
            this.targetLimitTypeText = this.$t('home.Relative');

            this.limitSettingLoading = true;
            fetch('/api/limit/status', { headers: authHeader() })
                .then((response) => handleResponse(response, this.$emitter, this.$router))
                .then((data) => {
                    this.currentLimitList = data[serial];
                    this.targetLimitList.serial = serial;
                    this.limitSettingLoading = false;
                });

            this.limitSettingView.show();
        },
        onSetLimitSettings(setPersistent: boolean) {
            this.targetLimitList.limit_type = (setPersistent ? 256 : 0) + this.targetLimitType;
            const formData = new FormData();
            formData.append('data', JSON.stringify(this.targetLimitList));

            console.log(this.targetLimitList);

            fetch('/api/limit/config', {
                method: 'POST',
                headers: authHeader(),
                body: formData,
            })
                .then((response) => handleResponse(response, this.$emitter, this.$router))
                .then((response) => {
                    if (response.type == 'success') {
                        this.limitSettingView.hide();
                    } else {
                        this.alertMessageLimit = this.$t('apiresponse.' + response.code, response.param);
                        this.alertTypeLimit = response.type;
                        this.showAlertLimit = true;
                    }
                });
        },
        onSelectType(type: number) {
            if (type == 1) {
                this.targetLimitTypeText = this.$t('home.Relative');
                this.targetLimitMin = 0;
                this.targetLimitMax = 100;
            } else {
                this.targetLimitTypeText = this.$t('home.Absolute');
                this.targetLimitMin = 0;
                this.targetLimitMax = this.currentLimitList.max_power > 0 ? this.currentLimitList.max_power : 2250;
            }
            this.targetLimitType = type;
        },

        onShowPowerSettings(serial: string) {
            this.showAlertPower = false;
            this.powerSettingSerial = '';
            this.powerSettingLoading = true;
            fetch('/api/power/status', { headers: authHeader() })
                .then((response) => handleResponse(response, this.$emitter, this.$router))
                .then((data) => {
                    this.successCommandPower = data[serial].power_set_status;
                    this.powerSettingSerial = serial;
                    this.powerSettingLoading = false;
                });
            this.powerSettingView.show();
        },

        onSetPowerSettings(turnOn: boolean, restart = false) {
            let data = {};
            if (restart) {
                data = {
                    serial: this.powerSettingSerial,
                    restart: true,
                };
            } else {
                data = {
                    serial: this.powerSettingSerial,
                    power: turnOn,
                };
            }

            const formData = new FormData();
            formData.append('data', JSON.stringify(data));

            console.log(data);

            fetch('/api/power/config', {
                method: 'POST',
                headers: authHeader(),
                body: formData,
            })
                .then((response) => handleResponse(response, this.$emitter, this.$router))
                .then((response) => {
                    if (response.type == 'success') {
                        this.powerSettingView.hide();
                    } else {
                        this.alertMessagePower = this.$t('apiresponse.' + response.code, response.param);
                        this.alertTypePower = response.type;
                        this.showAlertPower = true;
                    }
                });
        },
        calculateAbsoluteTime(lastTime: number): string {
            const date = new Date(Date.now() - lastTime * 1000);
            return this.$d(date, 'datetime');
        },
        getSumIrridiation(inv: Inverter): number {
            let total = 0;
            Object.keys(inv.DC).forEach((key) => {
                total += inv.DC[key as unknown as number].Irradiation?.max || 0;
            });
            return total;
        },
    },
});
</script>

<style>
.btn-group {
    border-radius: var(--bs-border-radius);
    margin-top: 0.25rem;
}
</style><|MERGE_RESOLUTION|>--- conflicted
+++ resolved
@@ -8,15 +8,9 @@
         @reload="reloadData"
     >
         <HintView :hints="liveData.hints" />
-<<<<<<< HEAD
         <InverterTotalInfo :totalData="liveData.total" :totalVeData="liveData.vedirect" :totalBattData="liveData.battery" :powerMeterData="liveData.power_meter" :huaweiData="liveData.huawei"/>
         <div class="row gy-3 mt-0">
-            <div class="col-sm-3 col-md-2" :style="[inverterData.length == 1 ? { 'display': 'none' } : {}]">
-=======
-        <InverterTotalInfo :totalData="liveData.total" /><br />
-        <div class="row gy-3">
             <div class="col-sm-3 col-md-2" :style="[inverterData.length == 1 ? { display: 'none' } : {}]">
->>>>>>> e85001b2
                 <div class="nav nav-pills row-cols-sm-1" id="v-pills-tab" role="tablist" aria-orientation="vertical">
                     <button
                         v-for="inverter in inverterData"
@@ -82,18 +76,11 @@
                                     <div style="padding-right: 2em">
                                         {{ $t('home.SerialNumber') }}{{ inverter.serial }}
                                     </div>
-<<<<<<< HEAD
-                                    <div style="padding-right: 2em;">
-                                        {{ $t('home.CurrentLimit') }}<template v-if="inverter.limit_absolute > -1"> {{
-                                                $n(inverter.limit_absolute, 'decimalNoDigits')
-                                        }} W | </template>{{ $n(inverter.limit_relative / 100, 'percentOneDigit') }}
-=======
                                     <div style="padding-right: 2em">
                                         {{ $t('home.CurrentLimit')
                                         }}<template v-if="inverter.limit_absolute > -1">
                                             {{ $n(inverter.limit_absolute, 'decimalNoDigits') }} W | </template
                                         >{{ $n(inverter.limit_relative / 100, 'percentOneDigit') }}
->>>>>>> e85001b2
                                     </div>
                                     <div style="padding-right: 2em">
                                         {{ $t('home.DataAge') }}
@@ -537,25 +524,15 @@
     computed: {
         currentLimitAbsolute(): string {
             if (this.currentLimitList.max_power > 0) {
-<<<<<<< HEAD
-                return this.$n(this.currentLimitList.limit_relative * this.currentLimitList.max_power / 100,
-                    'decimalNoDigits');
-=======
                 return this.$n(
                     (this.currentLimitList.limit_relative * this.currentLimitList.max_power) / 100,
                     'decimalNoDigits'
                 );
->>>>>>> e85001b2
             }
             return '0';
         },
         currentLimitRelative(): string {
-<<<<<<< HEAD
-            return this.$n(this.currentLimitList.limit_relative,
-                'decimalOneDigit');
-=======
             return this.$n(this.currentLimitList.limit_relative, 'decimalOneDigit');
->>>>>>> e85001b2
         },
         inverterData(): Inverter[] {
             return this.liveData.inverters.slice().sort((a: Inverter, b: Inverter) => {
