import type { I18nOptions } from 'vue-i18n';

export enum Locales {
    EN = 'en',
    DE = 'de',
    FR = 'fr',
}

export const LOCALES = [
    { value: Locales.EN, caption: 'English' },
    { value: Locales.DE, caption: 'Deutsch' },
    { value: Locales.FR, caption: 'Français' },
];

export const dateTimeFormats: I18nOptions['datetimeFormats'] = {};
export const numberFormats: I18nOptions['numberFormats'] = {};

LOCALES.forEach((locale) => {
    dateTimeFormats[locale.value] = {
        datetime: {
            hour: 'numeric',
            minute: 'numeric',
            second: 'numeric',
            year: 'numeric',
            month: 'numeric',
            day: 'numeric',
            hour12: false,
        },
    };

    numberFormats[locale.value] = {
        decimal: {
            style: 'decimal',
        },
        decimalNoDigits: {
            style: 'decimal',
            minimumFractionDigits: 0,
            maximumFractionDigits: 0,
        },
        decimalOneDigit: {
            style: 'decimal',
            minimumFractionDigits: 1,
            maximumFractionDigits: 1,
        },
        decimalOneDigit: {
            style: 'decimal', minimumFractionDigits: 1, maximumFractionDigits: 1
        },
        decimalTwoDigits: {
            style: 'decimal',
            minimumFractionDigits: 2,
            maximumFractionDigits: 2,
        },
        percent: {
            style: 'percent',
        },
        percentOneDigit: {
<<<<<<< HEAD
            style: 'percent', minimumFractionDigits: 1, maximumFractionDigits: 1
=======
            style: 'percent',
            minimumFractionDigits: 1,
            maximumFractionDigits: 1,
>>>>>>> e85001b2
        },
        byte: {
            style: 'unit',
            unit: 'byte',
        },
        kilobyte: {
            style: 'unit',
            unit: 'kilobyte',
        },
        megabyte: {
            style: 'unit',
            unit: 'megabyte',
        },
        celsius: {
            style: 'unit',
            unit: 'celsius',
            maximumFractionDigits: 1,
        },
    };
});

export const defaultLocale = Locales.EN;<|MERGE_RESOLUTION|>--- conflicted
+++ resolved
@@ -42,9 +42,6 @@
             minimumFractionDigits: 1,
             maximumFractionDigits: 1,
         },
-        decimalOneDigit: {
-            style: 'decimal', minimumFractionDigits: 1, maximumFractionDigits: 1
-        },
         decimalTwoDigits: {
             style: 'decimal',
             minimumFractionDigits: 2,
@@ -54,13 +51,9 @@
             style: 'percent',
         },
         percentOneDigit: {
-<<<<<<< HEAD
-            style: 'percent', minimumFractionDigits: 1, maximumFractionDigits: 1
-=======
             style: 'percent',
             minimumFractionDigits: 1,
             maximumFractionDigits: 1,
->>>>>>> e85001b2
         },
         byte: {
             style: 'unit',
