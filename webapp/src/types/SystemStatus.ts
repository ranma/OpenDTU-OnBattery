export interface SystemStatus {
    // HardwareInfo
    chipmodel: string;
    chiprevision: number;
    chipcores: number;
    cpufreq: number;
<<<<<<< HEAD
=======
    cputemp: number;
>>>>>>> c144b683
    flashsize: number;
    // FirmwareInfo
    hostname: string;
    sdkversion: string;
    config_version: string;
    git_hash: string;
    git_is_hash: boolean;
    git_branch: string;
    pioenv: string;
    resetreason_0: string;
    resetreason_1: string;
    cfgsavecount: number;
    uptime: number;
    update_text: string;
    update_url: string;
    update_status: string;
    // MemoryInfo
    heap_total: number;
    heap_used: number;
    heap_max_block: number;
    heap_min_free: number;
    littlefs_total: number;
    littlefs_used: number;
    psram_total: number;
    psram_used: number;
    sketch_total: number;
    sketch_used: number;
    // RadioInfo
    nrf_configured: boolean;
    nrf_connected: boolean;
    nrf_pvariant: boolean;
    cmt_configured: boolean;
    cmt_connected: boolean;
}<|MERGE_RESOLUTION|>--- conflicted
+++ resolved
@@ -4,10 +4,7 @@
     chiprevision: number;
     chipcores: number;
     cpufreq: number;
-<<<<<<< HEAD
-=======
     cputemp: number;
->>>>>>> c144b683
     flashsize: number;
     // FirmwareInfo
     hostname: string;
