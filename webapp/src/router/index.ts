--- conflicted
+++ resolved
@@ -29,134 +29,6 @@
     history: createWebHistory(import.meta.env.BASE_URL),
     linkActiveClass: 'active',
     routes: [
-<<<<<<< HEAD
-    {
-        path: '/',
-        name: 'Home',
-        component: HomeView
-    },
-    {
-        path: '/login',
-        name: 'Login',
-        component: LoginView
-    },
-    {
-        path: '/error?status=:status&message=:message',
-        name: 'Error',
-        component: ErrorView
-    },
-    {
-        path: '/about',
-        name: 'About',
-        component: AboutView
-    },
-    {
-        path: '/info/network',
-        name: 'Network',
-        component: NetworkInfoView
-    },
-    {
-        path: '/info/system',
-        name: 'System',
-        component: SystemInfoView
-    },
-    {
-        path: '/info/ntp',
-        name: 'NTP',
-        component: NtpInfoView
-    },
-    {
-        path: '/info/mqtt',
-        name: 'MqTT',
-        component: MqttInfoView
-    },
-    {
-        path: '/info/console',
-        name: 'Web Console',
-        component: ConsoleInfoView
-    },
-    {
-        path: '/info/vedirect',
-        name: 'VE.Direct',
-        component: VedirectInfoView
-    },
-    {
-        path: '/settings/network',
-        name: 'Network Settings',
-        component: NetworkAdminView
-    },
-    {
-        path: '/settings/ntp',
-        name: 'NTP Settings',
-        component: NtpAdminView
-    },
-    {
-        path: '/settings/vedirect',
-        name: 'VE.Direct Settings',
-        component: VedirectAdminView
-    },
-    {
-        path: '/settings/powermeter',
-        name: 'Power meter Settings',
-        component: PowerMeterAdminView
-    },
-    {
-        path: '/settings/powerlimiter',
-        name: 'Power limiter Settings',
-        component: PowerLimiterAdminView
-    },
-    {
-        path: '/settings/battery',
-        name: 'Battery Settings',
-        component: BatteryAdminView
-    },
-    {
-      path: '/settings/chargerac',
-      name: 'Charger Settings',
-      component: AcChargerAdminView
-    },
-    {
-        path: '/settings/mqtt',
-        name: 'MqTT Settings',
-        component: MqttAdminView
-    },
-    {
-        path: '/settings/inverter',
-        name: 'Inverter Settings',
-        component: InverterAdminView
-    },
-    {
-        path: '/settings/dtu',
-        name: 'DTU Settings',
-        component: DtuAdminView
-    },
-    {
-        path: '/settings/device',
-        name: 'Device Manager',
-        component: DeviceAdminView
-    },
-    {
-        path: '/firmware/upgrade',
-        name: 'Firmware Upgrade',
-        component: FirmwareUpgradeView
-    },
-    {
-        path: '/settings/config',
-        name: 'Config Management',
-        component: ConfigAdminView
-    },
-    {
-        path: '/settings/security',
-        name: 'Security',
-        component: SecurityAdminView
-    },
-    {
-        path: '/maintenance/reboot',
-        name: 'Device Reboot',
-        component: MaintenanceRebootView
-    }
-]
-=======
         {
             path: '/',
             name: 'Home',
@@ -202,6 +74,11 @@
             name: 'Web Console',
             component: ConsoleInfoView,
         },
+    {
+        path: '/info/vedirect',
+        name: 'VE.Direct',
+        component: VedirectInfoView
+    },
         {
             path: '/settings/network',
             name: 'Network Settings',
@@ -212,6 +89,31 @@
             name: 'NTP Settings',
             component: NtpAdminView,
         },
+    {
+        path: '/settings/vedirect',
+        name: 'VE.Direct Settings',
+        component: VedirectAdminView
+    },
+    {
+        path: '/settings/powermeter',
+        name: 'Power meter Settings',
+        component: PowerMeterAdminView
+    },
+    {
+        path: '/settings/powerlimiter',
+        name: 'Power limiter Settings',
+        component: PowerLimiterAdminView
+    },
+    {
+        path: '/settings/battery',
+        name: 'Battery Settings',
+        component: BatteryAdminView
+    },
+    {
+      path: '/settings/chargerac',
+      name: 'Charger Settings',
+      component: AcChargerAdminView
+    },
         {
             path: '/settings/mqtt',
             name: 'MqTT Settings',
@@ -253,7 +155,6 @@
             component: MaintenanceRebootView,
         },
     ],
->>>>>>> e85001b2
 });
 
 export default router;