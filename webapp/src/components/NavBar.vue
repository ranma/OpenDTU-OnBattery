<template>
    <nav class="navbar navbar-expand-md fixed-top bg-body-tertiary" data-bs-theme="dark">
        <div class="container-fluid">
            <router-link @click="onClick" class="navbar-brand" to="/" style="display: flex; height: 30px; padding: 0">
                <BIconTree v-if="isXmas" width="30" height="30" class="d-inline-block align-text-top text-success" />

                <BIconEgg v-else-if="isEaster" width="30" height="30" class="d-inline-block align-text-top text-info" />

                <BIconSun v-else width="30" height="30" class="d-inline-block align-text-top text-warning" />

<<<<<<< HEAD
                <span style="margin-left: .5rem">
                    OpenDTU-OnBattery
                </span>
                <span class="text-info mx-2">
                    <BIconBatteryCharging width="20" height="20" class="d-inline-block align-text-center" />
                </span>
=======
                <span style="margin-left: 0.5rem"> OpenDTU </span>
>>>>>>> e85001b2
            </router-link>
            <button
                class="navbar-toggler"
                type="button"
                data-bs-toggle="collapse"
                data-bs-target="#navbarNavAltMarkup"
                aria-controls="navbarNavAltMarkup"
                aria-expanded="false"
                aria-label="Toggle navigation"
            >
                <span class="navbar-toggler-icon"></span>
            </button>
            <div class="collapse navbar-collapse" ref="navbarCollapse" id="navbarNavAltMarkup">
                <ul class="navbar-nav navbar-nav-scroll d-flex me-auto flex-sm-fill">
                    <li class="nav-item">
                        <router-link @click="onClick" class="nav-link" to="/">{{ $t('menu.LiveView') }}</router-link>
                    </li>
                    <li class="nav-item dropdown">
                        <a
                            class="nav-link dropdown-toggle"
                            href="#"
                            id="navbarScrollingDropdown"
                            role="button"
                            data-bs-toggle="dropdown"
                            aria-expanded="false"
                        >
                            {{ $t('menu.Settings') }}
                        </a>
                        <ul class="dropdown-menu" aria-labelledby="navbarScrollingDropdown">
                            <li>
                                <router-link @click="onClick" class="dropdown-item" to="/settings/network">{{
                                    $t('menu.NetworkSettings')
                                }}</router-link>
                            </li>
                            <li>
                                <router-link @click="onClick" class="dropdown-item" to="/settings/ntp">{{
                                    $t('menu.NTPSettings')
                                }}</router-link>
                            </li>
                            <li>
                                <router-link @click="onClick" class="dropdown-item" to="/settings/mqtt">{{
                                    $t('menu.MQTTSettings')
                                }}</router-link>
                            </li>
                            <li>
                                <router-link @click="onClick" class="dropdown-item" to="/settings/inverter"
                                    >{{ $t('menu.InverterSettings') }}
                                </router-link>
                            </li>
                            <li>
                                <router-link @click="onClick" class="dropdown-item" to="/settings/security"
                                    >{{ $t('menu.SecuritySettings') }}
                                </router-link>
                            </li>
                            <li>
                                <router-link @click="onClick" class="dropdown-item" to="/settings/dtu">{{
                                    $t('menu.DTUSettings')
                                }}</router-link>
                            </li>
                             <li>
                                <router-link @click="onClick" class="dropdown-item" to="/settings/vedirect">{{ $t('menu.VedirectSettings') }}</router-link>
                            </li>
                            <li>
                                <router-link @click="onClick" class="dropdown-item" to="/settings/powermeter">{{ $t('menu.PowerMeterSettings') }}</router-link>
                            </li>
                            <li>
                                <router-link @click="onClick" class="dropdown-item" to="/settings/powerlimiter">Dynamic Power Limiter</router-link>
                            </li>
                            <li>
                                <router-link @click="onClick" class="dropdown-item" to="/settings/battery">{{ $t('menu.BatterySettings') }}</router-link>
                            </li>
                            <li>
                                <router-link @click="onClick" class="dropdown-item" to="/settings/chargerac">{{ $t('menu.AcChargerSettings') }}</router-link>
                            </li>
                            <li>
                                <router-link @click="onClick" class="dropdown-item" to="/settings/device">{{
                                    $t('menu.DeviceManager')
                                }}</router-link>
                            </li>
                            <li>
                                <hr class="dropdown-divider" />
                            </li>
                            <li>
                                <router-link @click="onClick" class="dropdown-item" to="/settings/config">{{
                                    $t('menu.ConfigManagement')
                                }}</router-link>
                            </li>
                            <li>
                                <router-link @click="onClick" class="dropdown-item" to="/firmware/upgrade">{{
                                    $t('menu.FirmwareUpgrade')
                                }}</router-link>
                            </li>
                            <li>
                                <router-link @click="onClick" class="dropdown-item" to="/maintenance/reboot">{{
                                    $t('menu.DeviceReboot')
                                }}</router-link>
                            </li>
                        </ul>
                    </li>
                    <li class="nav-item dropdown">
                        <a
                            class="nav-link dropdown-toggle"
                            href="#"
                            id="navbarScrollingDropdown"
                            role="button"
                            data-bs-toggle="dropdown"
                            aria-expanded="false"
                        >
                            {{ $t('menu.Info') }}
                        </a>
                        <ul class="dropdown-menu" aria-labelledby="navbarScrollingDropdown">
                            <li>
                                <router-link @click="onClick" class="dropdown-item" to="/info/system">{{
                                    $t('menu.System')
                                }}</router-link>
                            </li>
                            <li>
                                <router-link @click="onClick" class="dropdown-item" to="/info/network">{{
                                    $t('menu.Network')
                                }}</router-link>
                            </li>
                            <li>
                                <router-link @click="onClick" class="dropdown-item" to="/info/ntp">{{
                                    $t('menu.NTP')
                                }}</router-link>
                            </li>
                            <li>
                                <router-link @click="onClick" class="dropdown-item" to="/info/mqtt">{{
                                    $t('menu.MQTT')
                                }}</router-link>
                            </li>
                            <li>
                                <router-link @click="onClick" class="dropdown-item" to="/info/vedirect">{{ $t('menu.Vedirect') }}</router-link>
                            </li>
                            <li>
                                <hr class="dropdown-divider" />
                            </li>
                            <li>
                                <router-link @click="onClick" class="dropdown-item" to="/info/console">{{
                                    $t('menu.Console')
                                }}</router-link>
                            </li>
                        </ul>
                    </li>
                    <li class="nav-item">
                        <router-link @click="onClick" class="nav-link" to="/about">{{ $t('menu.About') }}</router-link>
                    </li>
                    <li class="flex-sm-fill"></li>
                    <ThemeSwitcher class="me-2" />
                    <form class="d-flex" role="search">
                        <LocaleSwitcher class="me-2" />
                        <button v-if="isLogged" class="btn btn-outline-danger" @click="signout">
                            {{ $t('menu.Logout') }}
                        </button>
                        <button v-if="!isLogged" class="btn btn-outline-success" @click="signin">
                            {{ $t('menu.Login') }}
                        </button>
                    </form>
                </ul>
            </div>
        </div>
    </nav>
</template>

<script lang="ts">
import { isLoggedIn, logout } from '@/utils/authentication';
import { BIconEgg, BIconSun, BIconTree, BIconBatteryCharging } from 'bootstrap-icons-vue';
import { defineComponent } from 'vue';
import LocaleSwitcher from './LocaleSwitcher.vue';
import ThemeSwitcher from './ThemeSwitcher.vue';

export default defineComponent({
    components: {
        BIconEgg,
        BIconSun,
        BIconTree,
        BIconBatteryCharging,
        LocaleSwitcher,
        ThemeSwitcher,
    },
    data() {
        return {
            isLogged: this.isLoggedIn(),
            now: {} as Date,
        };
    },
    created() {
        this.$emitter.on('logged-in', () => {
            this.isLogged = this.isLoggedIn();
        });
        this.$emitter.on('logged-out', () => {
            this.isLogged = this.isLoggedIn();
        });

        this.now = new Date();
        setInterval(() => {
            this.now = new Date();
        }, 10000);
    },
    computed: {
        isXmas() {
            return this.now.getMonth() + 1 == 12 && this.now.getDate() >= 24 && this.now.getDate() <= 26;
        },
        isEaster() {
            const easter = this.getEasterSunday(this.now.getFullYear());
            const easterStart = new Date(easter);
            const easterEnd = new Date(easter);
            easterStart.setDate(easterStart.getDate() - 2);
            easterEnd.setDate(easterEnd.getDate() + 1);
            return this.now >= easterStart && this.now < easterEnd;
        },
    },
    methods: {
        isLoggedIn,
        logout,
        signin(e: Event) {
            e.preventDefault();
            this.$router.push('/login');
        },
        signout(e: Event) {
            e.preventDefault();
            this.logout();
            this.$emitter.emit('logged-out');
            this.$router.push('/');
        },
        onClick() {
            this.$refs.navbarCollapse && (this.$refs.navbarCollapse as HTMLElement).classList.remove('show');
        },
        getEasterSunday(year: number): Date {
            const f = Math.floor;
            const G = year % 19;
            const C = f(year / 100);
            const H = (C - f(C / 4) - f((8 * C + 13) / 25) + 19 * G + 15) % 30;
            const I = H - f(H / 28) * (1 - f(29 / (H + 1)) * f((21 - G) / 11));
            const J = (year + f(year / 4) + I + 2 - C + f(C / 4)) % 7;
            const L = I - J;
            const month = 3 + f((L + 40) / 44);
            const day = L + 28 - 31 * f(month / 4);

            return new Date(year, month - 1, day);
        },
    },
});
</script><|MERGE_RESOLUTION|>--- conflicted
+++ resolved
@@ -8,16 +8,8 @@
 
                 <BIconSun v-else width="30" height="30" class="d-inline-block align-text-top text-warning" />
 
-<<<<<<< HEAD
-                <span style="margin-left: .5rem">
-                    OpenDTU-OnBattery
-                </span>
-                <span class="text-info mx-2">
-                    <BIconBatteryCharging width="20" height="20" class="d-inline-block align-text-center" />
-                </span>
-=======
-                <span style="margin-left: 0.5rem"> OpenDTU </span>
->>>>>>> e85001b2
+                <span style="margin-left: 0.5rem"> OpenDTU-OnBattery </span>
+                <span class="text-info mx-2"><BIconBatteryCharging width="20" height="20" class="d-inline-block align-text-center" /></span>
             </router-link>
             <button
                 class="navbar-toggler"
