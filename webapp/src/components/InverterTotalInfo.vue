<template>
  <div v-show="totalVeData.enabled">
    <div class="row row-cols-1 row-cols-md-3 g-3">
<<<<<<< HEAD
      <div class="col">
        <div class="card">
          <div class="card-header text-bg-success">{{ $t('invertertotalinfo.MpptTotalYieldTotal') }}</div>
          <div class="card-body card-text text-center">
            <h2>
              {{ $n(totalVeData.total.YieldTotal.v, 'decimal', {
                minimumFractionDigits: totalVeData.total.YieldTotal.d,
                maximumFractionDigits: totalVeData.total.YieldTotal.d
              }) }}
              <small class="text-muted">{{ totalVeData.total.YieldTotal.u }}</small>
            </h2>
          </div>
=======
        <div class="col">
            <CardElement centerContent textVariant="text-bg-success" :text="$t('invertertotalinfo.TotalYieldTotal')">
                <h2>
                    {{ $n(totalData.YieldTotal.v, 'decimal', {
                        minimumFractionDigits: totalData.YieldTotal.d,
                        maximumFractionDigits: totalData.YieldTotal.d
                    }) }}
                    <small class="text-muted">{{ totalData.YieldTotal.u }}</small>
                </h2>
            </CardElement>
        </div>
        <div class="col">
            <CardElement centerContent textVariant="text-bg-success" :text="$t('invertertotalinfo.TotalYieldDay')">
                <h2>
                    {{ $n(totalData.YieldDay.v, 'decimal', {
                        minimumFractionDigits: totalData.YieldDay.d,
                        maximumFractionDigits: totalData.YieldDay.d
                    }) }}
                    <small class="text-muted">{{ totalData.YieldDay.u }}</small>
                </h2>
            </CardElement>
        </div>
        <div class="col">
            <CardElement centerContent textVariant="text-bg-success" :text="$t('invertertotalinfo.TotalPower')">
                <h2>
                    {{ $n(totalData.Power.v, 'decimal', {
                        minimumFractionDigits: totalData.Power.d,
                        maximumFractionDigits: totalData.Power.d
                    }) }}
                    <small class="text-muted">{{ totalData.Power.u }}</small>
                </h2>
            </CardElement>
>>>>>>> a5cc0a42
        </div>
      </div>
      <div class="col">
        <div class="card">
          <div class="card-header text-bg-success">{{ $t('invertertotalinfo.MpptTotalYieldDay') }}</div>
          <div class="card-body card-text text-center">
            <h2>
              {{ $n(totalVeData.total.YieldDay.v, 'decimal', {
                minimumFractionDigits: totalVeData.total.YieldDay.d,
                maximumFractionDigits: totalVeData.total.YieldDay.d
              }) }}
              <small class="text-muted">{{ totalVeData.total.YieldDay.u }}</small>
            </h2>
          </div>
        </div>
      </div>
      <div class="col">
        <div class="card">
          <div class="card-header text-bg-success">{{ $t('invertertotalinfo.MpptTotalPower') }}</div>
          <div class="card-body card-text text-center">
            <h2>
              {{ $n(totalVeData.total.Power.v, 'decimal', {
                minimumFractionDigits: totalVeData.total.Power.d,
                maximumFractionDigits: totalVeData.total.Power.d
              }) }}
              <small class="text-muted">{{ totalVeData.total.Power.u }}</small>
            </h2>
          </div>
        </div>
      </div>
    </div>
  </div>
  <div class="row row-cols-1 row-cols-md-3 g-3">
    <div class="col">
      <div class="card">
        <div class="card-header text-bg-success">{{ $t('invertertotalinfo.InverterTotalYieldTotal') }}</div>
        <div class="card-body card-text text-center">
          <h2>
            {{ $n(totalData.YieldTotal.v, 'decimal', {
              minimumFractionDigits: totalData.YieldTotal.d,
              maximumFractionDigits: totalData.YieldTotal.d
            }) }}
            <small class="text-muted">{{ totalData.YieldTotal.u }}</small>
          </h2>
        </div>
      </div>
    </div>
    <div class="col">
      <div class="card">
        <div class="card-header text-bg-success">{{ $t('invertertotalinfo.InverterTotalYieldDay') }}</div>
        <div class="card-body card-text text-center">
          <h2>
            {{ $n(totalData.YieldDay.v, 'decimal', {
              minimumFractionDigits: totalData.YieldDay.d,
              maximumFractionDigits: totalData.YieldDay.d
            }) }}
            <small class="text-muted">{{ totalData.YieldDay.u }}</small>
          </h2>
        </div>
      </div>
    </div>
    <div class="col">
      <div class="card">
        <div class="card-header text-bg-success">{{ $t('invertertotalinfo.InverterTotalPower') }}</div>
        <div class="card-body card-text text-center">
          <h2>
            {{ $n(totalData.Power.v, 'decimal', {
              minimumFractionDigits: totalData.Power.d,
              maximumFractionDigits: totalData.Power.d
            }) }}
            <small class="text-muted">{{ totalData.Power.u }}</small>
          </h2>
        </div>
      </div>
    </div>
  </div>
  <div v-show="totalBattData.enabled || powerMeterData.enabled || huaweiData.enabled">
    <div class="row row-cols-1 row-cols-md-3 g-3">
      <div class="col" v-show="totalBattData.enabled">
        <div class="card">
          <div class="card-header text-bg-success">{{ $t('invertertotalinfo.BatterySoc') }}</div>
          <div class="card-body card-text text-center">
            <h2>
              {{ $n(totalBattData.soc.v, 'decimal', {
                minimumFractionDigits: totalBattData.soc.d,
                maximumFractionDigits: totalBattData.soc.d
              }) }}
              <small class="text-muted">{{ totalBattData.soc.u }}</small>
            </h2>
          </div>
        </div>
      </div>
      <div class="col" v-show="powerMeterData.enabled">
        <div class="card">
          <div class="card-header text-bg-success">{{ $t('invertertotalinfo.HomePower') }}</div>
          <div class="card-body card-text text-center">
            <h2>
              {{ $n(powerMeterData.Power.v, 'decimal', {
                minimumFractionDigits: powerMeterData.Power.d,
                maximumFractionDigits: powerMeterData.Power.d
              }) }}
              <small class="text-muted">{{ powerMeterData.Power.u }}</small>
            </h2>
          </div>
        </div>
      </div>
      <div class="col" v-show="huaweiData.enabled">
        <div class="card">
          <div class="card-header text-bg-success">{{ $t('invertertotalinfo.HuaweiPower') }}</div>
          <div class="card-body card-text text-center">
            <h2>
              {{ $n(huaweiData.Power.v, 'decimal', {
                minimumFractionDigits: huaweiData.Power.d,
                maximumFractionDigits: huaweiData.Power.d
              }) }}
              <small class="text-muted">{{ huaweiData.Power.u }}</small>
            </h2>
          </div>
        </div>
      </div>
    </div>
  </div>
</template>

<script lang="ts">
<<<<<<< HEAD
import type { Battery, Total, Vedirect, Huawei, PowerMeter } from '@/types/LiveDataStatus';
import { defineComponent, type PropType } from 'vue';

export default defineComponent({
  props: {
    totalData: { type: Object as PropType<Total>, required: true },
    totalVeData: { type: Object as PropType<Vedirect>, required: true },
    totalBattData: { type: Object as PropType<Battery>, required: true },
    powerMeterData: { type: Object as PropType<Huawei>, required: true },
    huaweiData: { type: Object as PropType<PowerMeter>, required: true },
  },
=======
import type { Total } from '@/types/LiveDataStatus';
import CardElement from './CardElement.vue';
import { defineComponent, type PropType } from 'vue';

export default defineComponent({
    components: {
        CardElement,
    },
    props: {
        totalData: { type: Object as PropType<Total>, required: true },
    },
>>>>>>> a5cc0a42
});
</script><|MERGE_RESOLUTION|>--- conflicted
+++ resolved
@@ -1,20 +1,42 @@
 <template>
   <div v-show="totalVeData.enabled">
     <div class="row row-cols-1 row-cols-md-3 g-3">
-<<<<<<< HEAD
-      <div class="col">
-        <div class="card">
-          <div class="card-header text-bg-success">{{ $t('invertertotalinfo.MpptTotalYieldTotal') }}</div>
-          <div class="card-body card-text text-center">
-            <h2>
-              {{ $n(totalVeData.total.YieldTotal.v, 'decimal', {
-                minimumFractionDigits: totalVeData.total.YieldTotal.d,
-                maximumFractionDigits: totalVeData.total.YieldTotal.d
-              }) }}
-              <small class="text-muted">{{ totalVeData.total.YieldTotal.u }}</small>
-            </h2>
-          </div>
-=======
+        <div class="col">
+            <CardElement centerContent textVariant="text-bg-success" :text="$t('invertertotalinfo.MpptTotalYieldTotal')">
+                <h2>
+                    {{ $n(totalVeData.total.YieldTotal.v, 'decimal', {
+                        minimumFractionDigits: totalVeData.total.YieldTotal.d,
+                        maximumFractionDigits:totalVeData.total.YieldTotal.d
+                    }) }}
+                    <small class="text-muted">{{ totalVeData.total.YieldTotal.u }}</small>
+                </h2>
+            </CardElement>
+        </div>
+        <div class="col">
+            <CardElement centerContent textVariant="text-bg-success" :text="$t('invertertotalinfo.MpptTotalYieldDay')">
+                <h2>
+                    {{ $n(totalVeData.total.YieldDay.v, 'decimal', {
+                        minimumFractionDigits: totalVeData.total.YieldDay.d,
+                        maximumFractionDigits: totalVeData.total.YieldDay.d
+                    }) }}
+                    <small class="text-muted">{{ totalVeData.total.YieldDay.u }}</small>
+                </h2>
+            </CardElement>
+        </div>
+        <div class="col">
+            <CardElement centerContent textVariant="text-bg-success" :text="$t('invertertotalinfo.MpptTotalPower')">
+                <h2>
+                    {{ $n(totalVeData.total.Power.v, 'decimal', {
+                        minimumFractionDigits: totalVeData.total.Power.d,
+                        maximumFractionDigits: totalVeData.total.Power.d
+                    }) }}
+                    <small class="text-muted">{{ totalVeData.total.Power.u }}</small>
+                </h2>
+            </CardElement>
+        </div>
+    </div>
+  </div>
+  <div class="row row-cols-1 row-cols-md-3 g-3">
         <div class="col">
             <CardElement centerContent textVariant="text-bg-success" :text="$t('invertertotalinfo.TotalYieldTotal')">
                 <h2>
@@ -47,137 +69,56 @@
                     <small class="text-muted">{{ totalData.Power.u }}</small>
                 </h2>
             </CardElement>
->>>>>>> a5cc0a42
         </div>
-      </div>
-      <div class="col">
-        <div class="card">
-          <div class="card-header text-bg-success">{{ $t('invertertotalinfo.MpptTotalYieldDay') }}</div>
-          <div class="card-body card-text text-center">
-            <h2>
-              {{ $n(totalVeData.total.YieldDay.v, 'decimal', {
-                minimumFractionDigits: totalVeData.total.YieldDay.d,
-                maximumFractionDigits: totalVeData.total.YieldDay.d
-              }) }}
-              <small class="text-muted">{{ totalVeData.total.YieldDay.u }}</small>
-            </h2>
-          </div>
-        </div>
-      </div>
-      <div class="col">
-        <div class="card">
-          <div class="card-header text-bg-success">{{ $t('invertertotalinfo.MpptTotalPower') }}</div>
-          <div class="card-body card-text text-center">
-            <h2>
-              {{ $n(totalVeData.total.Power.v, 'decimal', {
-                minimumFractionDigits: totalVeData.total.Power.d,
-                maximumFractionDigits: totalVeData.total.Power.d
-              }) }}
-              <small class="text-muted">{{ totalVeData.total.Power.u }}</small>
-            </h2>
-          </div>
-        </div>
-      </div>
-    </div>
-  </div>
-  <div class="row row-cols-1 row-cols-md-3 g-3">
-    <div class="col">
-      <div class="card">
-        <div class="card-header text-bg-success">{{ $t('invertertotalinfo.InverterTotalYieldTotal') }}</div>
-        <div class="card-body card-text text-center">
-          <h2>
-            {{ $n(totalData.YieldTotal.v, 'decimal', {
-              minimumFractionDigits: totalData.YieldTotal.d,
-              maximumFractionDigits: totalData.YieldTotal.d
-            }) }}
-            <small class="text-muted">{{ totalData.YieldTotal.u }}</small>
-          </h2>
-        </div>
-      </div>
-    </div>
-    <div class="col">
-      <div class="card">
-        <div class="card-header text-bg-success">{{ $t('invertertotalinfo.InverterTotalYieldDay') }}</div>
-        <div class="card-body card-text text-center">
-          <h2>
-            {{ $n(totalData.YieldDay.v, 'decimal', {
-              minimumFractionDigits: totalData.YieldDay.d,
-              maximumFractionDigits: totalData.YieldDay.d
-            }) }}
-            <small class="text-muted">{{ totalData.YieldDay.u }}</small>
-          </h2>
-        </div>
-      </div>
-    </div>
-    <div class="col">
-      <div class="card">
-        <div class="card-header text-bg-success">{{ $t('invertertotalinfo.InverterTotalPower') }}</div>
-        <div class="card-body card-text text-center">
-          <h2>
-            {{ $n(totalData.Power.v, 'decimal', {
-              minimumFractionDigits: totalData.Power.d,
-              maximumFractionDigits: totalData.Power.d
-            }) }}
-            <small class="text-muted">{{ totalData.Power.u }}</small>
-          </h2>
-        </div>
-      </div>
-    </div>
   </div>
   <div v-show="totalBattData.enabled || powerMeterData.enabled || huaweiData.enabled">
     <div class="row row-cols-1 row-cols-md-3 g-3">
       <div class="col" v-show="totalBattData.enabled">
-        <div class="card">
-          <div class="card-header text-bg-success">{{ $t('invertertotalinfo.BatterySoc') }}</div>
-          <div class="card-body card-text text-center">
-            <h2>
-              {{ $n(totalBattData.soc.v, 'decimal', {
-                minimumFractionDigits: totalBattData.soc.d,
-                maximumFractionDigits: totalBattData.soc.d
-              }) }}
-              <small class="text-muted">{{ totalBattData.soc.u }}</small>
-            </h2>
-          </div>
-        </div>
+            <CardElement centerContent textVariant="text-bg-success" :text="$t('invertertotalinfo.BatterySoc')">
+                <h2>
+                    {{ $n(totalBattData.soc.v, 'decimal', {
+                        minimumFractionDigits: totalBattData.soc.d,
+                        maximumFractionDigits: totalBattData.soc.d
+                    }) }}
+                    <small class="text-muted">{{ totalBattData.soc.u }}</small>
+                </h2>
+            </CardElement>
       </div>
       <div class="col" v-show="powerMeterData.enabled">
-        <div class="card">
-          <div class="card-header text-bg-success">{{ $t('invertertotalinfo.HomePower') }}</div>
-          <div class="card-body card-text text-center">
-            <h2>
-              {{ $n(powerMeterData.Power.v, 'decimal', {
-                minimumFractionDigits: powerMeterData.Power.d,
-                maximumFractionDigits: powerMeterData.Power.d
-              }) }}
-              <small class="text-muted">{{ powerMeterData.Power.u }}</small>
-            </h2>
-          </div>
-        </div>
+            <CardElement centerContent textVariant="text-bg-success" :text="$t('invertertotalinfo.HomePower')">
+                <h2>
+                    {{ $n(powerMeterData.Power.v, 'decimal', {
+                        minimumFractionDigits: powerMeterData.Power.d,
+                        maximumFractionDigits: powerMeterData.Power.d
+                    }) }}
+                    <small class="text-muted">{{powerMeterData.Power.u }}</small>
+                </h2>
+            </CardElement>
       </div>
       <div class="col" v-show="huaweiData.enabled">
-        <div class="card">
-          <div class="card-header text-bg-success">{{ $t('invertertotalinfo.HuaweiPower') }}</div>
-          <div class="card-body card-text text-center">
-            <h2>
-              {{ $n(huaweiData.Power.v, 'decimal', {
-                minimumFractionDigits: huaweiData.Power.d,
-                maximumFractionDigits: huaweiData.Power.d
-              }) }}
-              <small class="text-muted">{{ huaweiData.Power.u }}</small>
-            </h2>
-          </div>
-        </div>
+            <CardElement centerContent textVariant="text-bg-success" :text="$t('invertertotalinfo.HuaweiPower')">
+                <h2>
+                    {{ $n(huaweiData.Power.v, 'decimal', {
+                        minimumFractionDigits: huaweiData.Power.d,
+                        maximumFractionDigits: huaweiData.Power.d
+                    }) }}
+                    <small class="text-muted">{{huaweiData.Power.u }}</small>
+                </h2>
+            </CardElement>
       </div>
     </div>
   </div>
 </template>
 
 <script lang="ts">
-<<<<<<< HEAD
 import type { Battery, Total, Vedirect, Huawei, PowerMeter } from '@/types/LiveDataStatus';
+import CardElement from './CardElement.vue';
 import { defineComponent, type PropType } from 'vue';
 
 export default defineComponent({
+    components: {
+        CardElement,
+    },
   props: {
     totalData: { type: Object as PropType<Total>, required: true },
     totalVeData: { type: Object as PropType<Vedirect>, required: true },
@@ -185,18 +126,5 @@
     powerMeterData: { type: Object as PropType<Huawei>, required: true },
     huaweiData: { type: Object as PropType<PowerMeter>, required: true },
   },
-=======
-import type { Total } from '@/types/LiveDataStatus';
-import CardElement from './CardElement.vue';
-import { defineComponent, type PropType } from 'vue';
-
-export default defineComponent({
-    components: {
-        CardElement,
-    },
-    props: {
-        totalData: { type: Object as PropType<Total>, required: true },
-    },
->>>>>>> a5cc0a42
 });
 </script>