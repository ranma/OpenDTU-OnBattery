--- conflicted
+++ resolved
@@ -1,5 +1,4 @@
 <template>
-<<<<<<< HEAD
     <BootstrapAlert :show="noTotals" variant="info">
         <div class="d-flex">
             <div class="align-content-center"><BIconGear class="fs-4" /></div>
@@ -10,7 +9,7 @@
         <div class="col" v-if="solarChargerData.enabled">
             <CardElement
                 centerContent
-                textVariant="text-bg-success"
+                textVariant="text-bg-primary"
                 :text="$t('invertertotalinfo.MpptTotalYieldTotal')"
             >
                 <h2>
@@ -25,7 +24,7 @@
             </CardElement>
         </div>
         <div class="col" v-if="solarChargerData.enabled">
-            <CardElement centerContent textVariant="text-bg-success" :text="$t('invertertotalinfo.MpptTotalYieldDay')">
+            <CardElement centerContent textVariant="text-bg-primary" :text="$t('invertertotalinfo.MpptTotalYieldDay')">
                 <h2>
                     {{
                         $n(solarChargerData.total.YieldDay.v, 'decimal', {
@@ -38,7 +37,7 @@
             </CardElement>
         </div>
         <div class="col" v-if="solarChargerData.enabled">
-            <CardElement centerContent textVariant="text-bg-success" :text="$t('invertertotalinfo.MpptTotalPower')">
+            <CardElement centerContent textVariant="text-bg-primary" :text="$t('invertertotalinfo.MpptTotalPower')">
                 <h2>
                     {{
                         $n(solarChargerData.total.Power.v, 'decimal', {
@@ -53,14 +52,9 @@
         <div class="col" v-if="hasInverters">
             <CardElement
                 centerContent
-                textVariant="text-bg-success"
+                textVariant="text-bg-primary"
                 :text="$t('invertertotalinfo.InverterTotalYieldTotal')"
             >
-=======
-    <div class="row row-cols-1 row-cols-md-3 g-3">
-        <div class="col">
-            <CardElement centerContent textVariant="text-bg-primary" :text="$t('invertertotalinfo.TotalYieldTotal')">
->>>>>>> 5510c9ff
                 <h2>
                     {{
                         $n(totalData.YieldTotal.v, 'decimal', {
@@ -72,17 +66,12 @@
                 </h2>
             </CardElement>
         </div>
-<<<<<<< HEAD
         <div class="col" v-if="hasInverters">
             <CardElement
                 centerContent
-                textVariant="text-bg-success"
+                textVariant="text-bg-primary"
                 :text="$t('invertertotalinfo.InverterTotalYieldDay')"
             >
-=======
-        <div class="col">
-            <CardElement centerContent textVariant="text-bg-primary" :text="$t('invertertotalinfo.TotalYieldDay')">
->>>>>>> 5510c9ff
                 <h2>
                     {{
                         $n(totalData.YieldDay.v, 'decimal', {
@@ -94,13 +83,8 @@
                 </h2>
             </CardElement>
         </div>
-<<<<<<< HEAD
         <div class="col" v-if="hasInverters">
-            <CardElement centerContent textVariant="text-bg-success" :text="$t('invertertotalinfo.InverterTotalPower')">
-=======
-        <div class="col">
-            <CardElement centerContent textVariant="text-bg-primary" :text="$t('invertertotalinfo.TotalPower')">
->>>>>>> 5510c9ff
+            <CardElement centerContent textVariant="text-bg-primary" :text="$t('invertertotalinfo.InverterTotalPower')">
                 <h2>
                     {{
                         $n(totalData.Power.v, 'decimal', {
@@ -117,7 +101,7 @@
                 <CardElement
                     centerContent
                     flexChildren
-                    textVariant="text-bg-success"
+                    textVariant="text-bg-primary"
                     :text="$t('invertertotalinfo.BatteryCharge')"
                 >
                     <div class="flex-fill" v-if="totalBattData.soc">
@@ -149,7 +133,7 @@
                 <CardElement
                     centerContent
                     flexChildren
-                    textVariant="text-bg-success"
+                    textVariant="text-bg-primary"
                     :text="$t('invertertotalinfo.BatteryPower')"
                 >
                     <div class="flex-fill" v-if="totalBattData.power">
@@ -179,7 +163,7 @@
             </div>
         </template>
         <div class="col" v-if="powerMeterData.enabled">
-            <CardElement centerContent textVariant="text-bg-success" :text="$t('invertertotalinfo.HomePower')">
+            <CardElement centerContent textVariant="text-bg-primary" :text="$t('invertertotalinfo.HomePower')">
                 <h2>
                     {{
                         $n(powerMeterData.Power.v, 'decimal', {
@@ -192,7 +176,7 @@
             </CardElement>
         </div>
         <div class="col" v-if="huaweiData.enabled">
-            <CardElement centerContent textVariant="text-bg-success" :text="$t('invertertotalinfo.HuaweiPower')">
+            <CardElement centerContent textVariant="text-bg-primary" :text="$t('invertertotalinfo.HuaweiPower')">
                 <h2>
                     {{
                         $n(huaweiData.Power.v, 'decimal', {
