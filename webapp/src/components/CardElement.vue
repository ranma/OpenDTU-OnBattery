--- conflicted
+++ resolved
@@ -12,18 +12,11 @@
 
 export default defineComponent({
     props: {
-<<<<<<< HEAD
-        'text': String,
-        'textVariant': String,
-        'addSpace': Boolean,
-        'centerContent': Boolean,
-        'flexChildren': Boolean,
-=======
         text: String,
         textVariant: String,
         addSpace: Boolean,
         centerContent: Boolean,
->>>>>>> e85001b2
+        flexChildren: Boolean,
     },
 });
 </script>