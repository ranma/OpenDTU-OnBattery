--- conflicted
+++ resolved
@@ -171,11 +171,8 @@
 import * as bootstrap from 'bootstrap';
 import EventLog from '@/components/partials/EventLog.vue';
 import DevInfo from '@/components/partials/DevInfo.vue';
-<<<<<<< HEAD
+import LimitSettingsCurrent from '@/components/partials/LimitSettingsCurrent.vue';
 import VedirectView from '@/components/partials/VedirectView.vue';
-=======
-import LimitSettingsCurrent from '@/components/partials/LimitSettingsCurrent.vue';
->>>>>>> 7dc01231
 
 declare interface Inverter {
     serial: number,
@@ -190,11 +187,8 @@
         InverterChannelInfo,
         EventLog,
         DevInfo,
-<<<<<<< HEAD
+        LimitSettingsCurrent,
         VedirectView
-=======
-        LimitSettingsCurrent
->>>>>>> 7dc01231
     },
     data() {
         return {
